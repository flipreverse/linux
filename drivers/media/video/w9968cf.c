/***************************************************************************
 * Video4Linux driver for W996[87]CF JPEG USB Dual Mode Camera Chip.       *
 *                                                                         *
 * Copyright (C) 2002-2004 by Luca Risolia <luca.risolia@studio.unibo.it>  *
 *                                                                         *
 * - Memory management code from bttv driver by Ralph Metzler,             *
 *   Marcus Metzler and Gerd Knorr.                                        *
 * - I2C interface to kernel, high-level image sensor control routines and *
 *   some symbolic names from OV511 driver by Mark W. McClelland.          *
 * - Low-level I2C fast write function by Piotr Czerczak.                  *
 * - Low-level I2C read function by Frederic Jouault.                      *
 *                                                                         *
 * This program is free software; you can redistribute it and/or modify    *
 * it under the terms of the GNU General Public License as published by    *
 * the Free Software Foundation; either version 2 of the License, or       *
 * (at your option) any later version.                                     *
 *                                                                         *
 * This program is distributed in the hope that it will be useful,         *
 * but WITHOUT ANY WARRANTY; without even the implied warranty of          *
 * MERCHANTABILITY or FITNESS FOR A PARTICULAR PURPOSE.  See the           *
 * GNU General Public License for more details.                            *
 *                                                                         *
 * You should have received a copy of the GNU General Public License       *
 * along with this program; if not, write to the Free Software             *
 * Foundation, Inc., 675 Mass Ave, Cambridge, MA 02139, USA.               *
 ***************************************************************************/

#include <linux/module.h>
#include <linux/kernel.h>
#include <linux/kmod.h>
#include <linux/init.h>
#include <linux/fs.h>
#include <linux/vmalloc.h>
#include <linux/slab.h>
#include <linux/mm.h>
#include <linux/string.h>
#include <linux/errno.h>
#include <linux/sched.h>
#include <linux/ioctl.h>
#include <linux/delay.h>
#include <linux/stddef.h>
#include <asm/page.h>
#include <asm/uaccess.h>
#include <linux/page-flags.h>
#include <linux/videodev.h>
#include <media/v4l2-ioctl.h>

#include "w9968cf.h"
#include "w9968cf_decoder.h"

static struct w9968cf_vpp_t* w9968cf_vpp;
static DECLARE_WAIT_QUEUE_HEAD(w9968cf_vppmod_wait);

static LIST_HEAD(w9968cf_dev_list); /* head of V4L registered cameras list */
static DEFINE_MUTEX(w9968cf_devlist_mutex); /* semaphore for list traversal */

static DECLARE_RWSEM(w9968cf_disconnect); /* prevent races with open() */


/****************************************************************************
 * Module macros and parameters                                             *
 ****************************************************************************/

MODULE_DEVICE_TABLE(usb, winbond_id_table);

MODULE_AUTHOR(W9968CF_MODULE_AUTHOR" "W9968CF_AUTHOR_EMAIL);
MODULE_DESCRIPTION(W9968CF_MODULE_NAME);
MODULE_VERSION(W9968CF_MODULE_VERSION);
MODULE_LICENSE(W9968CF_MODULE_LICENSE);
MODULE_SUPPORTED_DEVICE("Video");

static unsigned short simcams = W9968CF_SIMCAMS;
static short video_nr[]={[0 ... W9968CF_MAX_DEVICES-1] = -1}; /*-1=first free*/
static unsigned int packet_size[] = {[0 ... W9968CF_MAX_DEVICES-1] =
				     W9968CF_PACKET_SIZE};
static unsigned short max_buffers[] = {[0 ... W9968CF_MAX_DEVICES-1] =
				       W9968CF_BUFFERS};
static int double_buffer[] = {[0 ... W9968CF_MAX_DEVICES-1] =
			      W9968CF_DOUBLE_BUFFER};
static int clamping[] = {[0 ... W9968CF_MAX_DEVICES-1] = W9968CF_CLAMPING};
static unsigned short filter_type[]= {[0 ... W9968CF_MAX_DEVICES-1] =
				      W9968CF_FILTER_TYPE};
static int largeview[]= {[0 ... W9968CF_MAX_DEVICES-1] = W9968CF_LARGEVIEW};
static unsigned short decompression[] = {[0 ... W9968CF_MAX_DEVICES-1] =
					 W9968CF_DECOMPRESSION};
static int upscaling[]= {[0 ... W9968CF_MAX_DEVICES-1] = W9968CF_UPSCALING};
static unsigned short force_palette[] = {[0 ... W9968CF_MAX_DEVICES-1] = 0};
static int force_rgb[] = {[0 ... W9968CF_MAX_DEVICES-1] = W9968CF_FORCE_RGB};
static int autobright[] = {[0 ... W9968CF_MAX_DEVICES-1] = W9968CF_AUTOBRIGHT};
static int autoexp[] = {[0 ... W9968CF_MAX_DEVICES-1] = W9968CF_AUTOEXP};
static unsigned short lightfreq[] = {[0 ... W9968CF_MAX_DEVICES-1] =
				     W9968CF_LIGHTFREQ};
static int bandingfilter[] = {[0 ... W9968CF_MAX_DEVICES-1]=
			      W9968CF_BANDINGFILTER};
static short clockdiv[] = {[0 ... W9968CF_MAX_DEVICES-1] = W9968CF_CLOCKDIV};
static int backlight[] = {[0 ... W9968CF_MAX_DEVICES-1] = W9968CF_BACKLIGHT};
static int mirror[] = {[0 ... W9968CF_MAX_DEVICES-1] = W9968CF_MIRROR};
static int monochrome[] = {[0 ... W9968CF_MAX_DEVICES-1]=W9968CF_MONOCHROME};
static unsigned int brightness[] = {[0 ... W9968CF_MAX_DEVICES-1] =
				    W9968CF_BRIGHTNESS};
static unsigned int hue[] = {[0 ... W9968CF_MAX_DEVICES-1] = W9968CF_HUE};
static unsigned int colour[]={[0 ... W9968CF_MAX_DEVICES-1] = W9968CF_COLOUR};
static unsigned int contrast[] = {[0 ... W9968CF_MAX_DEVICES-1] =
				  W9968CF_CONTRAST};
static unsigned int whiteness[] = {[0 ... W9968CF_MAX_DEVICES-1] =
				   W9968CF_WHITENESS};
#ifdef W9968CF_DEBUG
static unsigned short debug = W9968CF_DEBUG_LEVEL;
static int specific_debug = W9968CF_SPECIFIC_DEBUG;
#endif

static unsigned int param_nv[24]; /* number of values per parameter */

module_param(simcams, ushort, 0644);
module_param_array(video_nr, short, &param_nv[0], 0444);
module_param_array(packet_size, uint, &param_nv[1], 0444);
module_param_array(max_buffers, ushort, &param_nv[2], 0444);
module_param_array(double_buffer, bool, &param_nv[3], 0444);
module_param_array(clamping, bool, &param_nv[4], 0444);
module_param_array(filter_type, ushort, &param_nv[5], 0444);
module_param_array(largeview, bool, &param_nv[6], 0444);
module_param_array(decompression, ushort, &param_nv[7], 0444);
module_param_array(upscaling, bool, &param_nv[8], 0444);
module_param_array(force_palette, ushort, &param_nv[9], 0444);
module_param_array(force_rgb, ushort, &param_nv[10], 0444);
module_param_array(autobright, bool, &param_nv[11], 0444);
module_param_array(autoexp, bool, &param_nv[12], 0444);
module_param_array(lightfreq, ushort, &param_nv[13], 0444);
module_param_array(bandingfilter, bool, &param_nv[14], 0444);
module_param_array(clockdiv, short, &param_nv[15], 0444);
module_param_array(backlight, bool, &param_nv[16], 0444);
module_param_array(mirror, bool, &param_nv[17], 0444);
module_param_array(monochrome, bool, &param_nv[18], 0444);
module_param_array(brightness, uint, &param_nv[19], 0444);
module_param_array(hue, uint, &param_nv[20], 0444);
module_param_array(colour, uint, &param_nv[21], 0444);
module_param_array(contrast, uint, &param_nv[22], 0444);
module_param_array(whiteness, uint, &param_nv[23], 0444);
#ifdef W9968CF_DEBUG
module_param(debug, ushort, 0644);
module_param(specific_debug, bool, 0644);
#endif

MODULE_PARM_DESC(simcams,
		 "\n<n> Number of cameras allowed to stream simultaneously."
		 "\nn may vary from 0 to "
		 __MODULE_STRING(W9968CF_MAX_DEVICES)"."
		 "\nDefault value is "__MODULE_STRING(W9968CF_SIMCAMS)"."
		 "\n");
MODULE_PARM_DESC(video_nr,
		 "\n<-1|n[,...]> Specify V4L minor mode number."
		 "\n -1 = use next available (default)"
		 "\n  n = use minor number n (integer >= 0)"
		 "\nYou can specify up to "__MODULE_STRING(W9968CF_MAX_DEVICES)
		 " cameras this way."
		 "\nFor example:"
		 "\nvideo_nr=-1,2,-1 would assign minor number 2 to"
		 "\nthe second camera and use auto for the first"
		 "\none and for every other camera."
		 "\n");
MODULE_PARM_DESC(packet_size,
		 "\n<n[,...]> Specify the maximum data payload"
		 "\nsize in bytes for alternate settings, for each device."
		 "\nn is scaled between 63 and 1023 "
		 "(default is "__MODULE_STRING(W9968CF_PACKET_SIZE)")."
		 "\n");
MODULE_PARM_DESC(max_buffers,
		 "\n<n[,...]> For advanced users."
		 "\nSpecify the maximum number of video frame buffers"
		 "\nto allocate for each device, from 2 to "
		 __MODULE_STRING(W9968CF_MAX_BUFFERS)
		 ". (default is "__MODULE_STRING(W9968CF_BUFFERS)")."
		 "\n");
MODULE_PARM_DESC(double_buffer,
		 "\n<0|1[,...]> "
		 "Hardware double buffering: 0 disabled, 1 enabled."
		 "\nIt should be enabled if you want smooth video output: if"
		 "\nyou obtain out of sync. video, disable it, or try to"
		 "\ndecrease the 'clockdiv' module parameter value."
		 "\nDefault value is "__MODULE_STRING(W9968CF_DOUBLE_BUFFER)
		 " for every device."
		 "\n");
MODULE_PARM_DESC(clamping,
		 "\n<0|1[,...]> Video data clamping: 0 disabled, 1 enabled."
		 "\nDefault value is "__MODULE_STRING(W9968CF_CLAMPING)
		 " for every device."
		 "\n");
MODULE_PARM_DESC(filter_type,
		 "\n<0|1|2[,...]> Video filter type."
		 "\n0 none, 1 (1-2-1) 3-tap filter, "
		 "2 (2-3-6-3-2) 5-tap filter."
		 "\nDefault value is "__MODULE_STRING(W9968CF_FILTER_TYPE)
		 " for every device."
		 "\nThe filter is used to reduce noise and aliasing artifacts"
		 "\nproduced by the CCD or CMOS image sensor, and the scaling"
		 " process."
		 "\n");
MODULE_PARM_DESC(largeview,
		 "\n<0|1[,...]> Large view: 0 disabled, 1 enabled."
		 "\nDefault value is "__MODULE_STRING(W9968CF_LARGEVIEW)
		 " for every device."
		 "\n");
MODULE_PARM_DESC(upscaling,
		 "\n<0|1[,...]> Software scaling (for non-compressed video):"
		 "\n0 disabled, 1 enabled."
		 "\nDisable it if you have a slow CPU or you don't have"
		 " enough memory."
		 "\nDefault value is "__MODULE_STRING(W9968CF_UPSCALING)
		 " for every device."
		 "\nIf 'w9968cf-vpp' is not present, this parameter is"
		 " set to 0."
		 "\n");
MODULE_PARM_DESC(decompression,
		 "\n<0|1|2[,...]> Software video decompression:"
		 "\n- 0 disables decompression (doesn't allow formats needing"
		 " decompression)"
		 "\n- 1 forces decompression (allows formats needing"
		 " decompression only);"
		 "\n- 2 allows any permitted formats."
		 "\nFormats supporting compressed video are YUV422P and"
		 " YUV420P/YUV420 "
		 "\nin any resolutions where both width and height are "
		 "a multiple of 16."
		 "\nDefault value is "__MODULE_STRING(W9968CF_DECOMPRESSION)
		 " for every device."
		 "\nIf 'w9968cf-vpp' is not present, forcing decompression is "
		 "\nnot allowed; in this case this parameter is set to 2."
		 "\n");
MODULE_PARM_DESC(force_palette,
		 "\n<0"
		 "|" __MODULE_STRING(VIDEO_PALETTE_UYVY)
		 "|" __MODULE_STRING(VIDEO_PALETTE_YUV420)
		 "|" __MODULE_STRING(VIDEO_PALETTE_YUV422P)
		 "|" __MODULE_STRING(VIDEO_PALETTE_YUV420P)
		 "|" __MODULE_STRING(VIDEO_PALETTE_YUYV)
		 "|" __MODULE_STRING(VIDEO_PALETTE_YUV422)
		 "|" __MODULE_STRING(VIDEO_PALETTE_GREY)
		 "|" __MODULE_STRING(VIDEO_PALETTE_RGB555)
		 "|" __MODULE_STRING(VIDEO_PALETTE_RGB565)
		 "|" __MODULE_STRING(VIDEO_PALETTE_RGB24)
		 "|" __MODULE_STRING(VIDEO_PALETTE_RGB32)
		 "[,...]>"
		 " Force picture palette."
		 "\nIn order:"
		 "\n- 0 allows any of the following formats:"
		 "\n- UYVY    16 bpp - Original video, compression disabled"
		 "\n- YUV420  12 bpp - Original video, compression enabled"
		 "\n- YUV422P 16 bpp - Original video, compression enabled"
		 "\n- YUV420P 12 bpp - Original video, compression enabled"
		 "\n- YUVY    16 bpp - Software conversion from UYVY"
		 "\n- YUV422  16 bpp - Software conversion from UYVY"
		 "\n- GREY     8 bpp - Software conversion from UYVY"
		 "\n- RGB555  16 bpp - Software conversion from UYVY"
		 "\n- RGB565  16 bpp - Software conversion from UYVY"
		 "\n- RGB24   24 bpp - Software conversion from UYVY"
		 "\n- RGB32   32 bpp - Software conversion from UYVY"
		 "\nWhen not 0, this parameter will override 'decompression'."
		 "\nDefault value is 0 for every device."
		 "\nInitial palette is "
		 __MODULE_STRING(W9968CF_PALETTE_DECOMP_ON)"."
		 "\nIf 'w9968cf-vpp' is not present, this parameter is"
		 " set to 9 (UYVY)."
		 "\n");
MODULE_PARM_DESC(force_rgb,
		 "\n<0|1[,...]> Read RGB video data instead of BGR:"
		 "\n 1 = use RGB component ordering."
		 "\n 0 = use BGR component ordering."
		 "\nThis parameter has effect when using RGBX palettes only."
		 "\nDefault value is "__MODULE_STRING(W9968CF_FORCE_RGB)
		 " for every device."
		 "\n");
MODULE_PARM_DESC(autobright,
		 "\n<0|1[,...]> Image sensor automatically changes brightness:"
		 "\n 0 = no, 1 = yes"
		 "\nDefault value is "__MODULE_STRING(W9968CF_AUTOBRIGHT)
		 " for every device."
		 "\n");
MODULE_PARM_DESC(autoexp,
		 "\n<0|1[,...]> Image sensor automatically changes exposure:"
		 "\n 0 = no, 1 = yes"
		 "\nDefault value is "__MODULE_STRING(W9968CF_AUTOEXP)
		 " for every device."
		 "\n");
MODULE_PARM_DESC(lightfreq,
		 "\n<50|60[,...]> Light frequency in Hz:"
		 "\n 50 for European and Asian lighting,"
		 " 60 for American lighting."
		 "\nDefault value is "__MODULE_STRING(W9968CF_LIGHTFREQ)
		 " for every device."
		 "\n");
MODULE_PARM_DESC(bandingfilter,
		 "\n<0|1[,...]> Banding filter to reduce effects of"
		 " fluorescent lighting:"
		 "\n 0 disabled, 1 enabled."
		 "\nThis filter tries to reduce the pattern of horizontal"
		 "\nlight/dark bands caused by some (usually fluorescent)"
		 " lighting."
		 "\nDefault value is "__MODULE_STRING(W9968CF_BANDINGFILTER)
		 " for every device."
		 "\n");
MODULE_PARM_DESC(clockdiv,
		 "\n<-1|n[,...]> "
		 "Force pixel clock divisor to a specific value (for experts):"
		 "\n  n may vary from 0 to 127."
		 "\n -1 for automatic value."
		 "\nSee also the 'double_buffer' module parameter."
		 "\nDefault value is "__MODULE_STRING(W9968CF_CLOCKDIV)
		 " for every device."
		 "\n");
MODULE_PARM_DESC(backlight,
		 "\n<0|1[,...]> Objects are lit from behind:"
		 "\n 0 = no, 1 = yes"
		 "\nDefault value is "__MODULE_STRING(W9968CF_BACKLIGHT)
		 " for every device."
		 "\n");
MODULE_PARM_DESC(mirror,
		 "\n<0|1[,...]> Reverse image horizontally:"
		 "\n 0 = no, 1 = yes"
		 "\nDefault value is "__MODULE_STRING(W9968CF_MIRROR)
		 " for every device."
		 "\n");
MODULE_PARM_DESC(monochrome,
		 "\n<0|1[,...]> Use image sensor as monochrome sensor:"
		 "\n 0 = no, 1 = yes"
		 "\nNot all the sensors support monochrome color."
		 "\nDefault value is "__MODULE_STRING(W9968CF_MONOCHROME)
		 " for every device."
		 "\n");
MODULE_PARM_DESC(brightness,
		 "\n<n[,...]> Set picture brightness (0-65535)."
		 "\nDefault value is "__MODULE_STRING(W9968CF_BRIGHTNESS)
		 " for every device."
		 "\nThis parameter has no effect if 'autobright' is enabled."
		 "\n");
MODULE_PARM_DESC(hue,
		 "\n<n[,...]> Set picture hue (0-65535)."
		 "\nDefault value is "__MODULE_STRING(W9968CF_HUE)
		 " for every device."
		 "\n");
MODULE_PARM_DESC(colour,
		 "\n<n[,...]> Set picture saturation (0-65535)."
		 "\nDefault value is "__MODULE_STRING(W9968CF_COLOUR)
		 " for every device."
		 "\n");
MODULE_PARM_DESC(contrast,
		 "\n<n[,...]> Set picture contrast (0-65535)."
		 "\nDefault value is "__MODULE_STRING(W9968CF_CONTRAST)
		 " for every device."
		 "\n");
MODULE_PARM_DESC(whiteness,
		 "\n<n[,...]> Set picture whiteness (0-65535)."
		 "\nDefault value is "__MODULE_STRING(W9968CF_WHITENESS)
		 " for every device."
		 "\n");
#ifdef W9968CF_DEBUG
MODULE_PARM_DESC(debug,
		 "\n<n> Debugging information level, from 0 to 6:"
		 "\n0 = none (use carefully)"
		 "\n1 = critical errors"
		 "\n2 = significant informations"
		 "\n3 = configuration or general messages"
		 "\n4 = warnings"
		 "\n5 = called functions"
		 "\n6 = function internals"
		 "\nLevel 5 and 6 are useful for testing only, when only "
		 "one device is used."
		 "\nDefault value is "__MODULE_STRING(W9968CF_DEBUG_LEVEL)"."
		 "\n");
MODULE_PARM_DESC(specific_debug,
		 "\n<0|1> Enable or disable specific debugging messages:"
		 "\n0 = print messages concerning every level"
		 " <= 'debug' level."
		 "\n1 = print messages concerning the level"
		 " indicated by 'debug'."
		 "\nDefault value is "
		 __MODULE_STRING(W9968CF_SPECIFIC_DEBUG)"."
		 "\n");
#endif /* W9968CF_DEBUG */



/****************************************************************************
 * Some prototypes                                                          *
 ****************************************************************************/

/* Video4linux interface */
static const struct v4l2_file_operations w9968cf_fops;
static int w9968cf_open(struct file *);
static int w9968cf_release(struct file *);
static int w9968cf_mmap(struct file *, struct vm_area_struct *);
static long w9968cf_ioctl(struct file *, unsigned, unsigned long);
static ssize_t w9968cf_read(struct file *, char __user *, size_t, loff_t *);
static long w9968cf_v4l_ioctl(struct file *, unsigned int,
			     void __user *);

/* USB-specific */
static int w9968cf_start_transfer(struct w9968cf_device*);
static int w9968cf_stop_transfer(struct w9968cf_device*);
static int w9968cf_write_reg(struct w9968cf_device*, u16 value, u16 index);
static int w9968cf_read_reg(struct w9968cf_device*, u16 index);
static int w9968cf_write_fsb(struct w9968cf_device*, u16* data);
static int w9968cf_write_sb(struct w9968cf_device*, u16 value);
static int w9968cf_read_sb(struct w9968cf_device*);
static int w9968cf_upload_quantizationtables(struct w9968cf_device*);
static void w9968cf_urb_complete(struct urb *urb);

/* Low-level I2C (SMBus) I/O */
static int w9968cf_smbus_start(struct w9968cf_device*);
static int w9968cf_smbus_stop(struct w9968cf_device*);
static int w9968cf_smbus_write_byte(struct w9968cf_device*, u8 v);
static int w9968cf_smbus_read_byte(struct w9968cf_device*, u8* v);
static int w9968cf_smbus_write_ack(struct w9968cf_device*);
static int w9968cf_smbus_read_ack(struct w9968cf_device*);
static int w9968cf_smbus_refresh_bus(struct w9968cf_device*);
static int w9968cf_i2c_adap_read_byte(struct w9968cf_device* cam,
				      u16 address, u8* value);
static int w9968cf_i2c_adap_read_byte_data(struct w9968cf_device*, u16 address,
					   u8 subaddress, u8* value);
static int w9968cf_i2c_adap_write_byte(struct w9968cf_device*,
				       u16 address, u8 subaddress);
static int w9968cf_i2c_adap_fastwrite_byte_data(struct w9968cf_device*,
						u16 address, u8 subaddress,
						u8 value);

/* I2C interface to kernel */
static int w9968cf_i2c_init(struct w9968cf_device*);
static int w9968cf_i2c_smbus_xfer(struct i2c_adapter*, u16 addr,
				  unsigned short flags, char read_write,
				  u8 command, int size, union i2c_smbus_data*);
static u32 w9968cf_i2c_func(struct i2c_adapter*);

/* Memory management */
static void* rvmalloc(unsigned long size);
static void rvfree(void *mem, unsigned long size);
static void w9968cf_deallocate_memory(struct w9968cf_device*);
static int  w9968cf_allocate_memory(struct w9968cf_device*);

/* High-level image sensor control functions */
static int w9968cf_sensor_set_control(struct w9968cf_device*,int cid,int val);
static int w9968cf_sensor_get_control(struct w9968cf_device*,int cid,int *val);
static int w9968cf_sensor_cmd(struct w9968cf_device*,
			      unsigned int cmd, void *arg);
static int w9968cf_sensor_init(struct w9968cf_device*);
static int w9968cf_sensor_update_settings(struct w9968cf_device*);
static int w9968cf_sensor_get_picture(struct w9968cf_device*);
static int w9968cf_sensor_update_picture(struct w9968cf_device*,
					 struct video_picture pict);

/* Other helper functions */
static void w9968cf_configure_camera(struct w9968cf_device*,struct usb_device*,
				     enum w9968cf_model_id,
				     const unsigned short dev_nr);
static void w9968cf_adjust_configuration(struct w9968cf_device*);
static int w9968cf_turn_on_led(struct w9968cf_device*);
static int w9968cf_init_chip(struct w9968cf_device*);
static inline u16 w9968cf_valid_palette(u16 palette);
static inline u16 w9968cf_valid_depth(u16 palette);
static inline u8 w9968cf_need_decompression(u16 palette);
static int w9968cf_set_picture(struct w9968cf_device*, struct video_picture);
static int w9968cf_set_window(struct w9968cf_device*, struct video_window);
static int w9968cf_postprocess_frame(struct w9968cf_device*,
				     struct w9968cf_frame_t*);
static int w9968cf_adjust_window_size(struct w9968cf_device*, u16* w, u16* h);
static void w9968cf_init_framelist(struct w9968cf_device*);
static void w9968cf_push_frame(struct w9968cf_device*, u8 f_num);
static void w9968cf_pop_frame(struct w9968cf_device*,struct w9968cf_frame_t**);
static void w9968cf_release_resources(struct w9968cf_device*);



/****************************************************************************
 * Symbolic names                                                           *
 ****************************************************************************/

/* Used to represent a list of values and their respective symbolic names */
struct w9968cf_symbolic_list {
	const int num;
	const char *name;
};

/*--------------------------------------------------------------------------
  Returns the name of the matching element in the symbolic_list array. The
  end of the list must be marked with an element that has a NULL name.
  --------------------------------------------------------------------------*/
static inline const char *
symbolic(struct w9968cf_symbolic_list list[], const int num)
{
	int i;

	for (i = 0; list[i].name != NULL; i++)
		if (list[i].num == num)
			return (list[i].name);

	return "Unknown";
}

static struct w9968cf_symbolic_list camlist[] = {
	{ W9968CF_MOD_GENERIC, "W996[87]CF JPEG USB Dual Mode Camera" },
	{ W9968CF_MOD_CLVBWGP, "Creative Labs Video Blaster WebCam Go Plus" },

	/* Other cameras (having the same descriptors as Generic W996[87]CF) */
	{ W9968CF_MOD_ADPVDMA, "Aroma Digi Pen VGA Dual Mode ADG-5000" },
	{ W9986CF_MOD_AAU, "AVerMedia AVerTV USB" },
	{ W9968CF_MOD_CLVBWG, "Creative Labs Video Blaster WebCam Go" },
	{ W9968CF_MOD_LL, "Lebon LDC-035A" },
	{ W9968CF_MOD_EEEMC, "Ezonics EZ-802 EZMega Cam" },
	{ W9968CF_MOD_OOE, "OmniVision OV8610-EDE" },
	{ W9968CF_MOD_ODPVDMPC, "OPCOM Digi Pen VGA Dual Mode Pen Camera" },
	{ W9968CF_MOD_PDPII, "Pretec Digi Pen-II" },
	{ W9968CF_MOD_PDP480, "Pretec DigiPen-480" },

	{  -1, NULL }
};

static struct w9968cf_symbolic_list senlist[] = {
	{ CC_OV76BE,   "OV76BE" },
	{ CC_OV7610,   "OV7610" },
	{ CC_OV7620,   "OV7620" },
	{ CC_OV7620AE, "OV7620AE" },
	{ CC_OV6620,   "OV6620" },
	{ CC_OV6630,   "OV6630" },
	{ CC_OV6630AE, "OV6630AE" },
	{ CC_OV6630AF, "OV6630AF" },
	{ -1, NULL }
};

/* Video4Linux1 palettes */
static struct w9968cf_symbolic_list v4l1_plist[] = {
	{ VIDEO_PALETTE_GREY,    "GREY" },
	{ VIDEO_PALETTE_HI240,   "HI240" },
	{ VIDEO_PALETTE_RGB565,  "RGB565" },
	{ VIDEO_PALETTE_RGB24,   "RGB24" },
	{ VIDEO_PALETTE_RGB32,   "RGB32" },
	{ VIDEO_PALETTE_RGB555,  "RGB555" },
	{ VIDEO_PALETTE_YUV422,  "YUV422" },
	{ VIDEO_PALETTE_YUYV,    "YUYV" },
	{ VIDEO_PALETTE_UYVY,    "UYVY" },
	{ VIDEO_PALETTE_YUV420,  "YUV420" },
	{ VIDEO_PALETTE_YUV411,  "YUV411" },
	{ VIDEO_PALETTE_RAW,     "RAW" },
	{ VIDEO_PALETTE_YUV422P, "YUV422P" },
	{ VIDEO_PALETTE_YUV411P, "YUV411P" },
	{ VIDEO_PALETTE_YUV420P, "YUV420P" },
	{ VIDEO_PALETTE_YUV410P, "YUV410P" },
	{ -1, NULL }
};

/* Decoder error codes: */
static struct w9968cf_symbolic_list decoder_errlist[] = {
	{ W9968CF_DEC_ERR_CORRUPTED_DATA, "Corrupted data" },
	{ W9968CF_DEC_ERR_BUF_OVERFLOW,   "Buffer overflow" },
	{ W9968CF_DEC_ERR_NO_SOI,         "SOI marker not found" },
	{ W9968CF_DEC_ERR_NO_SOF0,        "SOF0 marker not found" },
	{ W9968CF_DEC_ERR_NO_SOS,         "SOS marker not found" },
	{ W9968CF_DEC_ERR_NO_EOI,         "EOI marker not found" },
	{ -1, NULL }
};

/* URB error codes: */
static struct w9968cf_symbolic_list urb_errlist[] = {
	{ -ENOMEM,    "No memory for allocation of internal structures" },
	{ -ENOSPC,    "The host controller's bandwidth is already consumed" },
	{ -ENOENT,    "URB was canceled by unlink_urb" },
	{ -EXDEV,     "ISO transfer only partially completed" },
	{ -EAGAIN,    "Too match scheduled for the future" },
	{ -ENXIO,     "URB already queued" },
	{ -EFBIG,     "Too much ISO frames requested" },
	{ -ENOSR,     "Buffer error (overrun)" },
	{ -EPIPE,     "Specified endpoint is stalled (device not responding)"},
	{ -EOVERFLOW, "Babble (too much data)" },
	{ -EPROTO,    "Bit-stuff error (bad cable?)" },
	{ -EILSEQ,    "CRC/Timeout" },
	{ -ETIME,     "Device does not respond to token" },
	{ -ETIMEDOUT, "Device does not respond to command" },
	{ -1, NULL }
};

/****************************************************************************
 * Memory management functions                                              *
 ****************************************************************************/
static void* rvmalloc(unsigned long size)
{
	void* mem;
	unsigned long adr;

	size = PAGE_ALIGN(size);
	mem = vmalloc_32(size);
	if (!mem)
		return NULL;

	memset(mem, 0, size); /* Clear the ram out, no junk to the user */
	adr = (unsigned long) mem;
	while (size > 0) {
		SetPageReserved(vmalloc_to_page((void *)adr));
		adr += PAGE_SIZE;
		size -= PAGE_SIZE;
	}

	return mem;
}


static void rvfree(void* mem, unsigned long size)
{
	unsigned long adr;

	if (!mem)
		return;

	adr = (unsigned long) mem;
	while ((long) size > 0) {
		ClearPageReserved(vmalloc_to_page((void *)adr));
		adr += PAGE_SIZE;
		size -= PAGE_SIZE;
	}
	vfree(mem);
}


/*--------------------------------------------------------------------------
  Deallocate previously allocated memory.
  --------------------------------------------------------------------------*/
static void w9968cf_deallocate_memory(struct w9968cf_device* cam)
{
	u8 i;

	/* Free the isochronous transfer buffers */
	for (i = 0; i < W9968CF_URBS; i++) {
		kfree(cam->transfer_buffer[i]);
		cam->transfer_buffer[i] = NULL;
	}

	/* Free temporary frame buffer */
	if (cam->frame_tmp.buffer) {
		rvfree(cam->frame_tmp.buffer, cam->frame_tmp.size);
		cam->frame_tmp.buffer = NULL;
	}

	/* Free helper buffer */
	if (cam->frame_vpp.buffer) {
		rvfree(cam->frame_vpp.buffer, cam->frame_vpp.size);
		cam->frame_vpp.buffer = NULL;
	}

	/* Free video frame buffers */
	if (cam->frame[0].buffer) {
		rvfree(cam->frame[0].buffer, cam->nbuffers*cam->frame[0].size);
		cam->frame[0].buffer = NULL;
	}

	cam->nbuffers = 0;

	DBG(5, "Memory successfully deallocated")
}


/*--------------------------------------------------------------------------
  Allocate memory buffers for USB transfers and video frames.
  This function is called by open() only.
  Return 0 on success, a negative number otherwise.
  --------------------------------------------------------------------------*/
static int w9968cf_allocate_memory(struct w9968cf_device* cam)
{
	const u16 p_size = wMaxPacketSize[cam->altsetting-1];
	void* buff = NULL;
	unsigned long hw_bufsize, vpp_bufsize;
	u8 i, bpp;

	/* NOTE: Deallocation is done elsewhere in case of error */

	/* Calculate the max amount of raw data per frame from the device */
	hw_bufsize = cam->maxwidth*cam->maxheight*2;

	/* Calculate the max buf. size needed for post-processing routines */
	bpp = (w9968cf_vpp) ? 4 : 2;
	if (cam->upscaling)
		vpp_bufsize = max(W9968CF_MAX_WIDTH*W9968CF_MAX_HEIGHT*bpp,
				  cam->maxwidth*cam->maxheight*bpp);
	else
		vpp_bufsize = cam->maxwidth*cam->maxheight*bpp;

	/* Allocate memory for the isochronous transfer buffers */
	for (i = 0; i < W9968CF_URBS; i++) {
		if (!(cam->transfer_buffer[i] =
		      kzalloc(W9968CF_ISO_PACKETS*p_size, GFP_KERNEL))) {
			DBG(1, "Couldn't allocate memory for the isochronous "
			       "transfer buffers (%u bytes)",
			    p_size * W9968CF_ISO_PACKETS)
			return -ENOMEM;
		}
	}

	/* Allocate memory for the temporary frame buffer */
	if (!(cam->frame_tmp.buffer = rvmalloc(hw_bufsize))) {
		DBG(1, "Couldn't allocate memory for the temporary "
		       "video frame buffer (%lu bytes)", hw_bufsize)
		return -ENOMEM;
	}
	cam->frame_tmp.size = hw_bufsize;
	cam->frame_tmp.number = -1;

	/* Allocate memory for the helper buffer */
	if (w9968cf_vpp) {
		if (!(cam->frame_vpp.buffer = rvmalloc(vpp_bufsize))) {
			DBG(1, "Couldn't allocate memory for the helper buffer"
			       " (%lu bytes)", vpp_bufsize)
			return -ENOMEM;
		}
		cam->frame_vpp.size = vpp_bufsize;
	} else
		cam->frame_vpp.buffer = NULL;

	/* Allocate memory for video frame buffers */
	cam->nbuffers = cam->max_buffers;
	while (cam->nbuffers >= 2) {
		if ((buff = rvmalloc(cam->nbuffers * vpp_bufsize)))
			break;
		else
			cam->nbuffers--;
	}

	if (!buff) {
		DBG(1, "Couldn't allocate memory for the video frame buffers")
		cam->nbuffers = 0;
		return -ENOMEM;
	}

	if (cam->nbuffers != cam->max_buffers)
		DBG(2, "Couldn't allocate memory for %u video frame buffers. "
		       "Only memory for %u buffers has been allocated",
		    cam->max_buffers, cam->nbuffers)

	for (i = 0; i < cam->nbuffers; i++) {
		cam->frame[i].buffer = buff + i*vpp_bufsize;
		cam->frame[i].size = vpp_bufsize;
		cam->frame[i].number = i;
		/* Circular list */
		if (i != cam->nbuffers-1)
			cam->frame[i].next = &cam->frame[i+1];
		else
			cam->frame[i].next = &cam->frame[0];
		cam->frame[i].status = F_UNUSED;
	}

	DBG(5, "Memory successfully allocated")
	return 0;
}



/****************************************************************************
 * USB-specific functions                                                   *
 ****************************************************************************/

/*--------------------------------------------------------------------------
  This is an handler function which is called after the URBs are completed.
  It collects multiple data packets coming from the camera by putting them
  into frame buffers: one or more zero data length data packets are used to
  mark the end of a video frame; the first non-zero data packet is the start
  of the next video frame; if an error is encountered in a packet, the entire
  video frame is discarded and grabbed again.
  If there are no requested frames in the FIFO list, packets are collected into
  a temporary buffer.
  --------------------------------------------------------------------------*/
static void w9968cf_urb_complete(struct urb *urb)
{
	struct w9968cf_device* cam = (struct w9968cf_device*)urb->context;
	struct w9968cf_frame_t** f;
	unsigned int len, status;
	void* pos;
	u8 i;
	int err = 0;

	if ((!cam->streaming) || cam->disconnected) {
		DBG(4, "Got interrupt, but not streaming")
		return;
	}

	/* "(*f)" will be used instead of "cam->frame_current" */
	f = &cam->frame_current;

	/* If a frame has been requested and we are grabbing into
	   the temporary frame, we'll switch to that requested frame */
	if ((*f) == &cam->frame_tmp && *cam->requested_frame) {
		if (cam->frame_tmp.status == F_GRABBING) {
			w9968cf_pop_frame(cam, &cam->frame_current);
			(*f)->status = F_GRABBING;
			(*f)->length = cam->frame_tmp.length;
			memcpy((*f)->buffer, cam->frame_tmp.buffer,
			       (*f)->length);
			DBG(6, "Switched from temp. frame to frame #%d",
			    (*f)->number)
		}
	}

	for (i = 0; i < urb->number_of_packets; i++) {
		len = urb->iso_frame_desc[i].actual_length;
		status = urb->iso_frame_desc[i].status;
		pos = urb->iso_frame_desc[i].offset + urb->transfer_buffer;

		if (status && len != 0) {
			DBG(4, "URB failed, error in data packet "
			       "(error #%u, %s)",
			    status, symbolic(urb_errlist, status))
			(*f)->status = F_ERROR;
			continue;
		}

		if (len) { /* start of frame */

			if ((*f)->status == F_UNUSED) {
				(*f)->status = F_GRABBING;
				(*f)->length = 0;
			}

			/* Buffer overflows shouldn't happen, however...*/
			if ((*f)->length + len > (*f)->size) {
				DBG(4, "Buffer overflow: bad data packets")
				(*f)->status = F_ERROR;
			}

			if ((*f)->status == F_GRABBING) {
				memcpy((*f)->buffer + (*f)->length, pos, len);
				(*f)->length += len;
			}

		} else if ((*f)->status == F_GRABBING) { /* end of frame */

			DBG(6, "Frame #%d successfully grabbed", (*f)->number)

			if (cam->vpp_flag & VPP_DECOMPRESSION) {
				err = w9968cf_vpp->check_headers((*f)->buffer,
								 (*f)->length);
				if (err) {
					DBG(4, "Skip corrupted frame: %s",
					    symbolic(decoder_errlist, err))
					(*f)->status = F_UNUSED;
					continue; /* grab this frame again */
				}
			}

			(*f)->status = F_READY;
			(*f)->queued = 0;

			/* Take a pointer to the new frame from the FIFO list.
			   If the list is empty,we'll use the temporary frame*/
			if (*cam->requested_frame)
				w9968cf_pop_frame(cam, &cam->frame_current);
			else {
				cam->frame_current = &cam->frame_tmp;
				(*f)->status = F_UNUSED;
			}

		} else if ((*f)->status == F_ERROR)
			(*f)->status = F_UNUSED; /* grab it again */

		PDBGG("Frame length %lu | pack.#%u | pack.len. %u | state %d",
		      (unsigned long)(*f)->length, i, len, (*f)->status)

	} /* end for */

	/* Resubmit this URB */
	urb->dev = cam->usbdev;
	urb->status = 0;
	spin_lock(&cam->urb_lock);
	if (cam->streaming)
		if ((err = usb_submit_urb(urb, GFP_ATOMIC))) {
			cam->misconfigured = 1;
			DBG(1, "Couldn't resubmit the URB: error %d, %s",
			    err, symbolic(urb_errlist, err))
		}
	spin_unlock(&cam->urb_lock);

	/* Wake up the user process */
	wake_up_interruptible(&cam->wait_queue);
}


/*---------------------------------------------------------------------------
  Setup the URB structures for the isochronous transfer.
  Submit the URBs so that the data transfer begins.
  Return 0 on success, a negative number otherwise.
  ---------------------------------------------------------------------------*/
static int w9968cf_start_transfer(struct w9968cf_device* cam)
{
	struct usb_device *udev = cam->usbdev;
	struct urb* urb;
	const u16 p_size = wMaxPacketSize[cam->altsetting-1];
	u16 w, h, d;
	int vidcapt;
	u32 t_size;
	int err = 0;
	s8 i, j;

	for (i = 0; i < W9968CF_URBS; i++) {
		urb = usb_alloc_urb(W9968CF_ISO_PACKETS, GFP_KERNEL);
		if (!urb) {
			for (j = 0; j < i; j++)
				usb_free_urb(cam->urb[j]);
			DBG(1, "Couldn't allocate the URB structures")
			return -ENOMEM;
		}

		cam->urb[i] = urb;
		urb->dev = udev;
		urb->context = (void*)cam;
		urb->pipe = usb_rcvisocpipe(udev, 1);
		urb->transfer_flags = URB_ISO_ASAP;
		urb->number_of_packets = W9968CF_ISO_PACKETS;
		urb->complete = w9968cf_urb_complete;
		urb->transfer_buffer = cam->transfer_buffer[i];
		urb->transfer_buffer_length = p_size*W9968CF_ISO_PACKETS;
		urb->interval = 1;
		for (j = 0; j < W9968CF_ISO_PACKETS; j++) {
			urb->iso_frame_desc[j].offset = p_size*j;
			urb->iso_frame_desc[j].length = p_size;
		}
	}

	/* Transfer size per frame, in WORD ! */
	d = cam->hw_depth;
	w = cam->hw_width;
	h = cam->hw_height;

	t_size = (w*h*d)/16;

	err = w9968cf_write_reg(cam, 0xbf17, 0x00); /* reset everything */
	err += w9968cf_write_reg(cam, 0xbf10, 0x00); /* normal operation */

	/* Transfer size */
	err += w9968cf_write_reg(cam, t_size & 0xffff, 0x3d); /* low bits */
	err += w9968cf_write_reg(cam, t_size >> 16, 0x3e);    /* high bits */

	if (cam->vpp_flag & VPP_DECOMPRESSION)
		err += w9968cf_upload_quantizationtables(cam);

	vidcapt = w9968cf_read_reg(cam, 0x16); /* read picture settings */
	err += w9968cf_write_reg(cam, vidcapt|0x8000, 0x16); /* capt. enable */

	err += usb_set_interface(udev, 0, cam->altsetting);
	err += w9968cf_write_reg(cam, 0x8a05, 0x3c); /* USB FIFO enable */

	if (err || (vidcapt < 0)) {
		for (i = 0; i < W9968CF_URBS; i++)
			usb_free_urb(cam->urb[i]);
		DBG(1, "Couldn't tell the camera to start the data transfer")
		return err;
	}

	w9968cf_init_framelist(cam);

	/* Begin to grab into the temporary buffer */
	cam->frame_tmp.status = F_UNUSED;
	cam->frame_tmp.queued = 0;
	cam->frame_current = &cam->frame_tmp;

	if (!(cam->vpp_flag & VPP_DECOMPRESSION))
		DBG(5, "Isochronous transfer size: %lu bytes/frame",
		    (unsigned long)t_size*2)

	DBG(5, "Starting the isochronous transfer...")

	cam->streaming = 1;

	/* Submit the URBs */
	for (i = 0; i < W9968CF_URBS; i++) {
		err = usb_submit_urb(cam->urb[i], GFP_KERNEL);
		if (err) {
			cam->streaming = 0;
			for (j = i-1; j >= 0; j--) {
				usb_kill_urb(cam->urb[j]);
				usb_free_urb(cam->urb[j]);
			}
			DBG(1, "Couldn't send a transfer request to the "
			       "USB core (error #%d, %s)", err,
			    symbolic(urb_errlist, err))
			return err;
		}
	}

	return 0;
}


/*--------------------------------------------------------------------------
  Stop the isochronous transfer and set alternate setting to 0 (0Mb/s).
  Return 0 on success, a negative number otherwise.
  --------------------------------------------------------------------------*/
static int w9968cf_stop_transfer(struct w9968cf_device* cam)
{
	struct usb_device *udev = cam->usbdev;
	unsigned long lock_flags;
	int err = 0;
	s8 i;

	if (!cam->streaming)
		return 0;

	/* This avoids race conditions with usb_submit_urb()
	   in the URB completition handler */
	spin_lock_irqsave(&cam->urb_lock, lock_flags);
	cam->streaming = 0;
	spin_unlock_irqrestore(&cam->urb_lock, lock_flags);

	for (i = W9968CF_URBS-1; i >= 0; i--)
		if (cam->urb[i]) {
			usb_kill_urb(cam->urb[i]);
			usb_free_urb(cam->urb[i]);
			cam->urb[i] = NULL;
		}

	if (cam->disconnected)
		goto exit;

	err = w9968cf_write_reg(cam, 0x0a05, 0x3c); /* stop USB transfer */
	err += usb_set_interface(udev, 0, 0); /* 0 Mb/s */
	err += w9968cf_write_reg(cam, 0x0000, 0x39); /* disable JPEG encoder */
	err += w9968cf_write_reg(cam, 0x0000, 0x16); /* stop video capture */

	if (err) {
		DBG(2, "Failed to tell the camera to stop the isochronous "
		       "transfer. However this is not a critical error.")
		return -EIO;
	}

exit:
	DBG(5, "Isochronous transfer stopped")
	return 0;
}


/*--------------------------------------------------------------------------
  Write a W9968CF register.
  Return 0 on success, -1 otherwise.
  --------------------------------------------------------------------------*/
static int w9968cf_write_reg(struct w9968cf_device* cam, u16 value, u16 index)
{
	struct usb_device* udev = cam->usbdev;
	int res;

	res = usb_control_msg(udev, usb_sndctrlpipe(udev, 0), 0,
			      USB_TYPE_VENDOR | USB_DIR_OUT | USB_RECIP_DEVICE,
			      value, index, NULL, 0, W9968CF_USB_CTRL_TIMEOUT);

	if (res < 0)
		DBG(4, "Failed to write a register "
		       "(value 0x%04X, index 0x%02X, error #%d, %s)",
		    value, index, res, symbolic(urb_errlist, res))

	return (res >= 0) ? 0 : -1;
}


/*--------------------------------------------------------------------------
  Read a W9968CF register.
  Return the register value on success, -1 otherwise.
  --------------------------------------------------------------------------*/
static int w9968cf_read_reg(struct w9968cf_device* cam, u16 index)
{
	struct usb_device* udev = cam->usbdev;
	u16* buff = cam->control_buffer;
	int res;

	res = usb_control_msg(udev, usb_rcvctrlpipe(udev, 0), 1,
			      USB_DIR_IN | USB_TYPE_VENDOR | USB_RECIP_DEVICE,
			      0, index, buff, 2, W9968CF_USB_CTRL_TIMEOUT);

	if (res < 0)
		DBG(4, "Failed to read a register "
		       "(index 0x%02X, error #%d, %s)",
		    index, res, symbolic(urb_errlist, res))

	return (res >= 0) ? (int)(*buff) : -1;
}


/*--------------------------------------------------------------------------
  Write 64-bit data to the fast serial bus registers.
  Return 0 on success, -1 otherwise.
  --------------------------------------------------------------------------*/
static int w9968cf_write_fsb(struct w9968cf_device* cam, u16* data)
{
	struct usb_device* udev = cam->usbdev;
	u16 value;
	int res;

	value = *data++;

	res = usb_control_msg(udev, usb_sndctrlpipe(udev, 0), 0,
			      USB_TYPE_VENDOR | USB_DIR_OUT | USB_RECIP_DEVICE,
			      value, 0x06, data, 6, W9968CF_USB_CTRL_TIMEOUT);

	if (res < 0)
		DBG(4, "Failed to write the FSB registers "
		       "(error #%d, %s)", res, symbolic(urb_errlist, res))

	return (res >= 0) ? 0 : -1;
}


/*--------------------------------------------------------------------------
  Write data to the serial bus control register.
  Return 0 on success, a negative number otherwise.
  --------------------------------------------------------------------------*/
static int w9968cf_write_sb(struct w9968cf_device* cam, u16 value)
{
	int err = 0;

	err = w9968cf_write_reg(cam, value, 0x01);
	udelay(W9968CF_I2C_BUS_DELAY);

	return err;
}


/*--------------------------------------------------------------------------
  Read data from the serial bus control register.
  Return 0 on success, a negative number otherwise.
  --------------------------------------------------------------------------*/
static int w9968cf_read_sb(struct w9968cf_device* cam)
{
	int v = 0;

	v = w9968cf_read_reg(cam, 0x01);
	udelay(W9968CF_I2C_BUS_DELAY);

	return v;
}


/*--------------------------------------------------------------------------
  Upload quantization tables for the JPEG compression.
  This function is called by w9968cf_start_transfer().
  Return 0 on success, a negative number otherwise.
  --------------------------------------------------------------------------*/
static int w9968cf_upload_quantizationtables(struct w9968cf_device* cam)
{
	u16 a, b;
	int err = 0, i, j;

	err += w9968cf_write_reg(cam, 0x0010, 0x39); /* JPEG clock enable */

	for (i = 0, j = 0; i < 32; i++, j += 2) {
		a = Y_QUANTABLE[j] | ((unsigned)(Y_QUANTABLE[j+1]) << 8);
		b = UV_QUANTABLE[j] | ((unsigned)(UV_QUANTABLE[j+1]) << 8);
		err += w9968cf_write_reg(cam, a, 0x40+i);
		err += w9968cf_write_reg(cam, b, 0x60+i);
	}
	err += w9968cf_write_reg(cam, 0x0012, 0x39); /* JPEG encoder enable */

	return err;
}



/****************************************************************************
 * Low-level I2C I/O functions.                                             *
 * The adapter supports the following I2C transfer functions:               *
 * i2c_adap_fastwrite_byte_data() (at 400 kHz bit frequency only)           *
 * i2c_adap_read_byte_data()                                                *
 * i2c_adap_read_byte()                                                     *
 ****************************************************************************/

static int w9968cf_smbus_start(struct w9968cf_device* cam)
{
	int err = 0;

	err += w9968cf_write_sb(cam, 0x0011); /* SDE=1, SDA=0, SCL=1 */
	err += w9968cf_write_sb(cam, 0x0010); /* SDE=1, SDA=0, SCL=0 */

	return err;
}


static int w9968cf_smbus_stop(struct w9968cf_device* cam)
{
	int err = 0;

	err += w9968cf_write_sb(cam, 0x0011); /* SDE=1, SDA=0, SCL=1 */
	err += w9968cf_write_sb(cam, 0x0013); /* SDE=1, SDA=1, SCL=1 */

	return err;
}


static int w9968cf_smbus_write_byte(struct w9968cf_device* cam, u8 v)
{
	u8 bit;
	int err = 0, sda;

	for (bit = 0 ; bit < 8 ; bit++) {
		sda = (v & 0x80) ? 2 : 0;
		v <<= 1;
		/* SDE=1, SDA=sda, SCL=0 */
		err += w9968cf_write_sb(cam, 0x10 | sda);
		/* SDE=1, SDA=sda, SCL=1 */
		err += w9968cf_write_sb(cam, 0x11 | sda);
		/* SDE=1, SDA=sda, SCL=0 */
		err += w9968cf_write_sb(cam, 0x10 | sda);
	}

	return err;
}


static int w9968cf_smbus_read_byte(struct w9968cf_device* cam, u8* v)
{
	u8 bit;
	int err = 0;

	*v = 0;
	for (bit = 0 ; bit < 8 ; bit++) {
		*v <<= 1;
		err += w9968cf_write_sb(cam, 0x0013);
		*v |= (w9968cf_read_sb(cam) & 0x0008) ? 1 : 0;
		err += w9968cf_write_sb(cam, 0x0012);
	}

	return err;
}


static int w9968cf_smbus_write_ack(struct w9968cf_device* cam)
{
	int err = 0;

	err += w9968cf_write_sb(cam, 0x0010); /* SDE=1, SDA=0, SCL=0 */
	err += w9968cf_write_sb(cam, 0x0011); /* SDE=1, SDA=0, SCL=1 */
	err += w9968cf_write_sb(cam, 0x0010); /* SDE=1, SDA=0, SCL=0 */

	return err;
}


static int w9968cf_smbus_read_ack(struct w9968cf_device* cam)
{
	int err = 0, sda;

	err += w9968cf_write_sb(cam, 0x0013); /* SDE=1, SDA=1, SCL=1 */
	sda = (w9968cf_read_sb(cam) & 0x08) ? 1 : 0; /* sda = SDA */
	err += w9968cf_write_sb(cam, 0x0012); /* SDE=1, SDA=1, SCL=0 */
	if (sda < 0)
		err += sda;
	if (sda == 1) {
		DBG(6, "Couldn't receive the ACK")
		err += -1;
	}

	return err;
}


/* This seems to refresh the communication through the serial bus */
static int w9968cf_smbus_refresh_bus(struct w9968cf_device* cam)
{
	int err = 0, j;

	for (j = 1; j <= 10; j++) {
		err = w9968cf_write_reg(cam, 0x0020, 0x01);
		err += w9968cf_write_reg(cam, 0x0000, 0x01);
		if (err)
			break;
	}

	return err;
}


/* SMBus protocol: S Addr Wr [A] Subaddr [A] Value [A] P */
static int
w9968cf_i2c_adap_fastwrite_byte_data(struct w9968cf_device* cam,
				     u16 address, u8 subaddress,u8 value)
{
	u16* data = cam->data_buffer;
	int err = 0;

	err += w9968cf_smbus_refresh_bus(cam);

	/* Enable SBUS outputs */
	err += w9968cf_write_sb(cam, 0x0020);

	data[0] = 0x082f | ((address & 0x80) ? 0x1500 : 0x0);
	data[0] |= (address & 0x40) ? 0x4000 : 0x0;
	data[1] = 0x2082 | ((address & 0x40) ? 0x0005 : 0x0);
	data[1] |= (address & 0x20) ? 0x0150 : 0x0;
	data[1] |= (address & 0x10) ? 0x5400 : 0x0;
	data[2] = 0x8208 | ((address & 0x08) ? 0x0015 : 0x0);
	data[2] |= (address & 0x04) ? 0x0540 : 0x0;
	data[2] |= (address & 0x02) ? 0x5000 : 0x0;
	data[3] = 0x1d20 | ((address & 0x02) ? 0x0001 : 0x0);
	data[3] |= (address & 0x01) ? 0x0054 : 0x0;

	err += w9968cf_write_fsb(cam, data);

	data[0] = 0x8208 | ((subaddress & 0x80) ? 0x0015 : 0x0);
	data[0] |= (subaddress & 0x40) ? 0x0540 : 0x0;
	data[0] |= (subaddress & 0x20) ? 0x5000 : 0x0;
	data[1] = 0x0820 | ((subaddress & 0x20) ? 0x0001 : 0x0);
	data[1] |= (subaddress & 0x10) ? 0x0054 : 0x0;
	data[1] |= (subaddress & 0x08) ? 0x1500 : 0x0;
	data[1] |= (subaddress & 0x04) ? 0x4000 : 0x0;
	data[2] = 0x2082 | ((subaddress & 0x04) ? 0x0005 : 0x0);
	data[2] |= (subaddress & 0x02) ? 0x0150 : 0x0;
	data[2] |= (subaddress & 0x01) ? 0x5400 : 0x0;
	data[3] = 0x001d;

	err += w9968cf_write_fsb(cam, data);

	data[0] = 0x8208 | ((value & 0x80) ? 0x0015 : 0x0);
	data[0] |= (value & 0x40) ? 0x0540 : 0x0;
	data[0] |= (value & 0x20) ? 0x5000 : 0x0;
	data[1] = 0x0820 | ((value & 0x20) ? 0x0001 : 0x0);
	data[1] |= (value & 0x10) ? 0x0054 : 0x0;
	data[1] |= (value & 0x08) ? 0x1500 : 0x0;
	data[1] |= (value & 0x04) ? 0x4000 : 0x0;
	data[2] = 0x2082 | ((value & 0x04) ? 0x0005 : 0x0);
	data[2] |= (value & 0x02) ? 0x0150 : 0x0;
	data[2] |= (value & 0x01) ? 0x5400 : 0x0;
	data[3] = 0xfe1d;

	err += w9968cf_write_fsb(cam, data);

	/* Disable SBUS outputs */
	err += w9968cf_write_sb(cam, 0x0000);

	if (!err)
		DBG(5, "I2C write byte data done, addr.0x%04X, subaddr.0x%02X "
		       "value 0x%02X", address, subaddress, value)
	else
		DBG(5, "I2C write byte data failed, addr.0x%04X, "
		       "subaddr.0x%02X, value 0x%02X",
		    address, subaddress, value)

	return err;
}


/* SMBus protocol: S Addr Wr [A] Subaddr [A] P S Addr+1 Rd [A] [Value] NA P */
static int
w9968cf_i2c_adap_read_byte_data(struct w9968cf_device* cam,
				u16 address, u8 subaddress,
				u8* value)
{
	int err = 0;

	/* Serial data enable */
	err += w9968cf_write_sb(cam, 0x0013); /* don't change ! */

	err += w9968cf_smbus_start(cam);
	err += w9968cf_smbus_write_byte(cam, address);
	err += w9968cf_smbus_read_ack(cam);
	err += w9968cf_smbus_write_byte(cam, subaddress);
	err += w9968cf_smbus_read_ack(cam);
	err += w9968cf_smbus_stop(cam);
	err += w9968cf_smbus_start(cam);
	err += w9968cf_smbus_write_byte(cam, address + 1);
	err += w9968cf_smbus_read_ack(cam);
	err += w9968cf_smbus_read_byte(cam, value);
	err += w9968cf_smbus_write_ack(cam);
	err += w9968cf_smbus_stop(cam);

	/* Serial data disable */
	err += w9968cf_write_sb(cam, 0x0000);

	if (!err)
		DBG(5, "I2C read byte data done, addr.0x%04X, "
		       "subaddr.0x%02X, value 0x%02X",
		    address, subaddress, *value)
	else
		DBG(5, "I2C read byte data failed, addr.0x%04X, "
		       "subaddr.0x%02X, wrong value 0x%02X",
		    address, subaddress, *value)

	return err;
}


/* SMBus protocol: S Addr+1 Rd [A] [Value] NA P */
static int
w9968cf_i2c_adap_read_byte(struct w9968cf_device* cam,
			   u16 address, u8* value)
{
	int err = 0;

	/* Serial data enable */
	err += w9968cf_write_sb(cam, 0x0013);

	err += w9968cf_smbus_start(cam);
	err += w9968cf_smbus_write_byte(cam, address + 1);
	err += w9968cf_smbus_read_ack(cam);
	err += w9968cf_smbus_read_byte(cam, value);
	err += w9968cf_smbus_write_ack(cam);
	err += w9968cf_smbus_stop(cam);

	/* Serial data disable */
	err += w9968cf_write_sb(cam, 0x0000);

	if (!err)
		DBG(5, "I2C read byte done, addr.0x%04X, "
		       "value 0x%02X", address, *value)
	else
		DBG(5, "I2C read byte failed, addr.0x%04X, "
		       "wrong value 0x%02X", address, *value)

	return err;
}


/* SMBus protocol: S Addr Wr [A] Value [A] P */
static int
w9968cf_i2c_adap_write_byte(struct w9968cf_device* cam,
			    u16 address, u8 value)
{
	DBG(4, "i2c_write_byte() is an unsupported transfer mode")
	return -EINVAL;
}



/****************************************************************************
 * I2C interface to kernel                                                  *
 ****************************************************************************/

static int
w9968cf_i2c_smbus_xfer(struct i2c_adapter *adapter, u16 addr,
		       unsigned short flags, char read_write, u8 command,
		       int size, union i2c_smbus_data *data)
{
	struct v4l2_device *v4l2_dev = i2c_get_adapdata(adapter);
	struct w9968cf_device *cam = to_cam(v4l2_dev);
	u8 i;
	int err = 0;

	if (size == I2C_SMBUS_BYTE) {
		/* Why addr <<= 1? See OVXXX0_SID defines in ovcamchip.h */
		addr <<= 1;

		if (read_write == I2C_SMBUS_WRITE)
			err = w9968cf_i2c_adap_write_byte(cam, addr, command);
		else if (read_write == I2C_SMBUS_READ)
			for (i = 1; i <= W9968CF_I2C_RW_RETRIES; i++) {
				err = w9968cf_i2c_adap_read_byte(cam, addr,
							 &data->byte);
				if (err) {
					if (w9968cf_smbus_refresh_bus(cam)) {
						err = -EIO;
						break;
					}
				} else
					break;
			}
	} else if (size == I2C_SMBUS_BYTE_DATA) {
		addr <<= 1;

		if (read_write == I2C_SMBUS_WRITE)
			err = w9968cf_i2c_adap_fastwrite_byte_data(cam, addr,
							  command, data->byte);
		else if (read_write == I2C_SMBUS_READ) {
			for (i = 1; i <= W9968CF_I2C_RW_RETRIES; i++) {
				err = w9968cf_i2c_adap_read_byte_data(cam,addr,
							 command, &data->byte);
				if (err) {
					if (w9968cf_smbus_refresh_bus(cam)) {
						err = -EIO;
						break;
					}
				} else
					break;
			}

		} else
			return -EINVAL;

	} else {
		DBG(4, "Unsupported I2C transfer mode (%d)", size)
		return -EINVAL;
	}
	return err;
}


static u32 w9968cf_i2c_func(struct i2c_adapter* adap)
{
	return I2C_FUNC_SMBUS_READ_BYTE |
	       I2C_FUNC_SMBUS_READ_BYTE_DATA  |
	       I2C_FUNC_SMBUS_WRITE_BYTE_DATA;
}


static int w9968cf_i2c_init(struct w9968cf_device* cam)
{
	int err = 0;

	static struct i2c_algorithm algo = {
		.smbus_xfer =    w9968cf_i2c_smbus_xfer,
		.functionality = w9968cf_i2c_func,
	};

	static struct i2c_adapter adap = {
		.id =                I2C_HW_SMBUS_W9968CF,
		.owner =             THIS_MODULE,
		.algo =              &algo,
	};

	memcpy(&cam->i2c_adapter, &adap, sizeof(struct i2c_adapter));
	strcpy(cam->i2c_adapter.name, "w9968cf");
	cam->i2c_adapter.dev.parent = &cam->usbdev->dev;
	i2c_set_adapdata(&cam->i2c_adapter, &cam->v4l2_dev);

	DBG(6, "Registering I2C adapter with kernel...")

	err = i2c_add_adapter(&cam->i2c_adapter);
	if (err)
		DBG(1, "Failed to register the I2C adapter")
	else
		DBG(5, "I2C adapter registered")

	return err;
}



/****************************************************************************
 * Helper functions                                                         *
 ****************************************************************************/

/*--------------------------------------------------------------------------
  Turn on the LED on some webcams. A beep should be heard too.
  Return 0 on success, a negative number otherwise.
  --------------------------------------------------------------------------*/
static int w9968cf_turn_on_led(struct w9968cf_device* cam)
{
	int err = 0;

	err += w9968cf_write_reg(cam, 0xff00, 0x00); /* power-down */
	err += w9968cf_write_reg(cam, 0xbf17, 0x00); /* reset everything */
	err += w9968cf_write_reg(cam, 0xbf10, 0x00); /* normal operation */
	err += w9968cf_write_reg(cam, 0x0010, 0x01); /* serial bus, SDS high */
	err += w9968cf_write_reg(cam, 0x0000, 0x01); /* serial bus, SDS low */
	err += w9968cf_write_reg(cam, 0x0010, 0x01); /* ..high 'beep-beep' */

	if (err)
		DBG(2, "Couldn't turn on the LED")

	DBG(5, "LED turned on")

	return err;
}


/*--------------------------------------------------------------------------
  Write some registers for the device initialization.
  This function is called once on open().
  Return 0 on success, a negative number otherwise.
  --------------------------------------------------------------------------*/
static int w9968cf_init_chip(struct w9968cf_device* cam)
{
	unsigned long hw_bufsize = cam->maxwidth*cam->maxheight*2,
		      y0 = 0x0000,
		      u0 = y0 + hw_bufsize/2,
		      v0 = u0 + hw_bufsize/4,
		      y1 = v0 + hw_bufsize/4,
		      u1 = y1 + hw_bufsize/2,
		      v1 = u1 + hw_bufsize/4;
	int err = 0;

	err += w9968cf_write_reg(cam, 0xff00, 0x00); /* power off */
	err += w9968cf_write_reg(cam, 0xbf10, 0x00); /* power on */

	err += w9968cf_write_reg(cam, 0x405d, 0x03); /* DRAM timings */
	err += w9968cf_write_reg(cam, 0x0030, 0x04); /* SDRAM timings */

	err += w9968cf_write_reg(cam, y0 & 0xffff, 0x20); /* Y buf.0, low */
	err += w9968cf_write_reg(cam, y0 >> 16, 0x21);    /* Y buf.0, high */
	err += w9968cf_write_reg(cam, u0 & 0xffff, 0x24); /* U buf.0, low */
	err += w9968cf_write_reg(cam, u0 >> 16, 0x25);    /* U buf.0, high */
	err += w9968cf_write_reg(cam, v0 & 0xffff, 0x28); /* V buf.0, low */
	err += w9968cf_write_reg(cam, v0 >> 16, 0x29);    /* V buf.0, high */

	err += w9968cf_write_reg(cam, y1 & 0xffff, 0x22); /* Y buf.1, low */
	err += w9968cf_write_reg(cam, y1 >> 16, 0x23);    /* Y buf.1, high */
	err += w9968cf_write_reg(cam, u1 & 0xffff, 0x26); /* U buf.1, low */
	err += w9968cf_write_reg(cam, u1 >> 16, 0x27);    /* U buf.1, high */
	err += w9968cf_write_reg(cam, v1 & 0xffff, 0x2a); /* V buf.1, low */
	err += w9968cf_write_reg(cam, v1 >> 16, 0x2b);    /* V buf.1, high */

	err += w9968cf_write_reg(cam, y1 & 0xffff, 0x32); /* JPEG buf 0 low */
	err += w9968cf_write_reg(cam, y1 >> 16, 0x33);    /* JPEG buf 0 high */

	err += w9968cf_write_reg(cam, y1 & 0xffff, 0x34); /* JPEG buf 1 low */
	err += w9968cf_write_reg(cam, y1 >> 16, 0x35);    /* JPEG bug 1 high */

	err += w9968cf_write_reg(cam, 0x0000, 0x36);/* JPEG restart interval */
	err += w9968cf_write_reg(cam, 0x0804, 0x37);/*JPEG VLE FIFO threshold*/
	err += w9968cf_write_reg(cam, 0x0000, 0x38);/* disable hw up-scaling */
	err += w9968cf_write_reg(cam, 0x0000, 0x3f); /* JPEG/MCTL test data */

	err += w9968cf_set_picture(cam, cam->picture); /* this before */
	err += w9968cf_set_window(cam, cam->window);

	if (err)
		DBG(1, "Chip initialization failed")
	else
		DBG(5, "Chip successfully initialized")

	return err;
}


/*--------------------------------------------------------------------------
  Return non-zero if the palette is supported, 0 otherwise.
  --------------------------------------------------------------------------*/
static inline u16 w9968cf_valid_palette(u16 palette)
{
	u8 i = 0;
	while (w9968cf_formatlist[i].palette != 0) {
		if (palette == w9968cf_formatlist[i].palette)
			return palette;
		i++;
	}
	return 0;
}


/*--------------------------------------------------------------------------
  Return the depth corresponding to the given palette.
  Palette _must_ be supported !
  --------------------------------------------------------------------------*/
static inline u16 w9968cf_valid_depth(u16 palette)
{
	u8 i=0;
	while (w9968cf_formatlist[i].palette != palette)
		i++;

	return w9968cf_formatlist[i].depth;
}


/*--------------------------------------------------------------------------
  Return non-zero if the format requires decompression, 0 otherwise.
  --------------------------------------------------------------------------*/
static inline u8 w9968cf_need_decompression(u16 palette)
{
	u8 i = 0;
	while (w9968cf_formatlist[i].palette != 0) {
		if (palette == w9968cf_formatlist[i].palette)
			return w9968cf_formatlist[i].compression;
		i++;
	}
	return 0;
}


/*--------------------------------------------------------------------------
  Change the picture settings of the camera.
  Return 0 on success, a negative number otherwise.
  --------------------------------------------------------------------------*/
static int
w9968cf_set_picture(struct w9968cf_device* cam, struct video_picture pict)
{
	u16 fmt, hw_depth, hw_palette, reg_v = 0x0000;
	int err = 0;

	/* Make sure we are using a valid depth */
	pict.depth = w9968cf_valid_depth(pict.palette);

	fmt = pict.palette;

	hw_depth = pict.depth; /* depth used by the winbond chip */
	hw_palette = pict.palette; /* palette used by the winbond chip */

	/* VS & HS polarities */
	reg_v = (cam->vs_polarity << 12) | (cam->hs_polarity << 11);

	switch (fmt)
	{
		case VIDEO_PALETTE_UYVY:
			reg_v |= 0x0000;
			cam->vpp_flag = VPP_NONE;
			break;
		case VIDEO_PALETTE_YUV422P:
			reg_v |= 0x0002;
			cam->vpp_flag = VPP_DECOMPRESSION;
			break;
		case VIDEO_PALETTE_YUV420:
		case VIDEO_PALETTE_YUV420P:
			reg_v |= 0x0003;
			cam->vpp_flag = VPP_DECOMPRESSION;
			break;
		case VIDEO_PALETTE_YUYV:
		case VIDEO_PALETTE_YUV422:
			reg_v |= 0x0000;
			cam->vpp_flag = VPP_SWAP_YUV_BYTES;
			hw_palette = VIDEO_PALETTE_UYVY;
			break;
		/* Original video is used instead of RGBX palettes.
		   Software conversion later. */
		case VIDEO_PALETTE_GREY:
		case VIDEO_PALETTE_RGB555:
		case VIDEO_PALETTE_RGB565:
		case VIDEO_PALETTE_RGB24:
		case VIDEO_PALETTE_RGB32:
			reg_v |= 0x0000; /* UYVY 16 bit is used */
			hw_depth = 16;
			hw_palette = VIDEO_PALETTE_UYVY;
			cam->vpp_flag = VPP_UYVY_TO_RGBX;
			break;
	}

	/* NOTE: due to memory issues, it is better to disable the hardware
		 double buffering during compression */
	if (cam->double_buffer && !(cam->vpp_flag & VPP_DECOMPRESSION))
		reg_v |= 0x0080;

	if (cam->clamping)
		reg_v |= 0x0020;

	if (cam->filter_type == 1)
		reg_v |= 0x0008;
	else if (cam->filter_type == 2)
		reg_v |= 0x000c;

	if ((err = w9968cf_write_reg(cam, reg_v, 0x16)))
		goto error;

	if ((err = w9968cf_sensor_update_picture(cam, pict)))
		goto error;

	/* If all went well, update the device data structure */
	memcpy(&cam->picture, &pict, sizeof(pict));
	cam->hw_depth = hw_depth;
	cam->hw_palette = hw_palette;

	/* Settings changed, so we clear the frame buffers */
	memset(cam->frame[0].buffer, 0, cam->nbuffers*cam->frame[0].size);

	DBG(4, "Palette is %s, depth is %u bpp",
	    symbolic(v4l1_plist, pict.palette), pict.depth)

	return 0;

error:
	DBG(1, "Failed to change picture settings")
	return err;
}


/*--------------------------------------------------------------------------
  Change the capture area size of the camera.
  This function _must_ be called _after_ w9968cf_set_picture().
  Return 0 on success, a negative number otherwise.
  --------------------------------------------------------------------------*/
static int
w9968cf_set_window(struct w9968cf_device* cam, struct video_window win)
{
	u16 x, y, w, h, scx, scy, cw, ch, ax, ay;
	unsigned long fw, fh;
	struct ovcamchip_window s_win;
	int err = 0;

	/* Work around to avoid FP arithmetics */
	#define SC(x) ((x) << 10)
	#define UNSC(x) ((x) >> 10)

	/* Make sure we are using a supported resolution */
	if ((err = w9968cf_adjust_window_size(cam, (u16*)&win.width,
					      (u16*)&win.height)))
		goto error;

	/* Scaling factors */
	fw = SC(win.width) / cam->maxwidth;
	fh = SC(win.height) / cam->maxheight;

	/* Set up the width and height values used by the chip */
	if ((win.width > cam->maxwidth) || (win.height > cam->maxheight)) {
		cam->vpp_flag |= VPP_UPSCALE;
		/* Calculate largest w,h mantaining the same w/h ratio */
		w = (fw >= fh) ? cam->maxwidth : SC(win.width)/fh;
		h = (fw >= fh) ? SC(win.height)/fw : cam->maxheight;
		if (w < cam->minwidth) /* just in case */
			w = cam->minwidth;
		if (h < cam->minheight) /* just in case */
			h = cam->minheight;
	} else {
		cam->vpp_flag &= ~VPP_UPSCALE;
		w = win.width;
		h = win.height;
	}

	/* x,y offsets of the cropped area */
	scx = cam->start_cropx;
	scy = cam->start_cropy;

	/* Calculate cropped area manteining the right w/h ratio */
	if (cam->largeview && !(cam->vpp_flag & VPP_UPSCALE)) {
		cw = (fw >= fh) ? cam->maxwidth : SC(win.width)/fh;
		ch = (fw >= fh) ? SC(win.height)/fw : cam->maxheight;
	} else {
		cw = w;
		ch = h;
	}

	/* Setup the window of the sensor */
	s_win.format = VIDEO_PALETTE_UYVY;
	s_win.width = cam->maxwidth;
	s_win.height = cam->maxheight;
	s_win.quarter = 0; /* full progressive video */

	/* Center it */
	s_win.x = (s_win.width - cw) / 2;
	s_win.y = (s_win.height - ch) / 2;

	/* Clock divisor */
	if (cam->clockdiv >= 0)
		s_win.clockdiv = cam->clockdiv; /* manual override */
	else
		switch (cam->sensor) {
			case CC_OV6620:
				s_win.clockdiv = 0;
				break;
			case CC_OV6630:
				s_win.clockdiv = 0;
				break;
			case CC_OV76BE:
			case CC_OV7610:
			case CC_OV7620:
				s_win.clockdiv = 0;
				break;
			default:
				s_win.clockdiv = W9968CF_DEF_CLOCKDIVISOR;
		}

	/* We have to scale win.x and win.y offsets */
	if ( (cam->largeview && !(cam->vpp_flag & VPP_UPSCALE))
	     || (cam->vpp_flag & VPP_UPSCALE) ) {
		ax = SC(win.x)/fw;
		ay = SC(win.y)/fh;
	} else {
		ax = win.x;
		ay = win.y;
	}

	if ((ax + cw) > cam->maxwidth)
		ax = cam->maxwidth - cw;

	if ((ay + ch) > cam->maxheight)
		ay = cam->maxheight - ch;

	/* Adjust win.x, win.y */
	if ( (cam->largeview && !(cam->vpp_flag & VPP_UPSCALE))
	     || (cam->vpp_flag & VPP_UPSCALE) ) {
		win.x = UNSC(ax*fw);
		win.y = UNSC(ay*fh);
	} else {
		win.x = ax;
		win.y = ay;
	}

	/* Offsets used by the chip */
	x = ax + s_win.x;
	y = ay + s_win.y;

	/* Go ! */
	if ((err = w9968cf_sensor_cmd(cam, OVCAMCHIP_CMD_S_MODE, &s_win)))
		goto error;

	err += w9968cf_write_reg(cam, scx + x, 0x10);
	err += w9968cf_write_reg(cam, scy + y, 0x11);
	err += w9968cf_write_reg(cam, scx + x + cw, 0x12);
	err += w9968cf_write_reg(cam, scy + y + ch, 0x13);
	err += w9968cf_write_reg(cam, w, 0x14);
	err += w9968cf_write_reg(cam, h, 0x15);

	/* JPEG width & height */
	err += w9968cf_write_reg(cam, w, 0x30);
	err += w9968cf_write_reg(cam, h, 0x31);

	/* Y & UV frame buffer strides (in WORD) */
	if (cam->vpp_flag & VPP_DECOMPRESSION) {
		err += w9968cf_write_reg(cam, w/2, 0x2c);
		err += w9968cf_write_reg(cam, w/4, 0x2d);
	} else
		err += w9968cf_write_reg(cam, w, 0x2c);

	if (err)
		goto error;

	/* If all went well, update the device data structure */
	memcpy(&cam->window, &win, sizeof(win));
	cam->hw_width = w;
	cam->hw_height = h;

	/* Settings changed, so we clear the frame buffers */
	memset(cam->frame[0].buffer, 0, cam->nbuffers*cam->frame[0].size);

	DBG(4, "The capture area is %dx%d, Offset (x,y)=(%u,%u)",
	    win.width, win.height, win.x, win.y)

	PDBGG("x=%u ,y=%u, w=%u, h=%u, ax=%u, ay=%u, s_win.x=%u, s_win.y=%u, "
	      "cw=%u, ch=%u, win.x=%u, win.y=%u, win.width=%u, win.height=%u",
	      x, y, w, h, ax, ay, s_win.x, s_win.y, cw, ch, win.x, win.y,
	      win.width, win.height)

	return 0;

error:
	DBG(1, "Failed to change the capture area size")
	return err;
}


/*--------------------------------------------------------------------------
  Adjust the asked values for window width and height.
  Return 0 on success, -1 otherwise.
  --------------------------------------------------------------------------*/
static int
w9968cf_adjust_window_size(struct w9968cf_device* cam, u16* width, u16* height)
{
	u16 maxw, maxh;

	if ((*width < cam->minwidth) || (*height < cam->minheight))
		return -ERANGE;

	maxw = cam->upscaling && !(cam->vpp_flag & VPP_DECOMPRESSION) &&
	       w9968cf_vpp ? max((u16)W9968CF_MAX_WIDTH, cam->maxwidth)
			   : cam->maxwidth;
	maxh = cam->upscaling && !(cam->vpp_flag & VPP_DECOMPRESSION) &&
	       w9968cf_vpp ? max((u16)W9968CF_MAX_HEIGHT, cam->maxheight)
			   : cam->maxheight;

	if (*width > maxw)
		*width = maxw;
	if (*height > maxh)
		*height = maxh;

	if (cam->vpp_flag & VPP_DECOMPRESSION) {
		*width  &= ~15L; /* multiple of 16 */
		*height &= ~15L;
	}

	PDBGG("Window size adjusted w=%u, h=%u ", *width, *height)

	return 0;
}


/*--------------------------------------------------------------------------
  Initialize the FIFO list of requested frames.
  --------------------------------------------------------------------------*/
static void w9968cf_init_framelist(struct w9968cf_device* cam)
{
	u8 i;

	for (i = 0; i < cam->nbuffers; i++) {
		cam->requested_frame[i] = NULL;
		cam->frame[i].queued = 0;
		cam->frame[i].status = F_UNUSED;
	}
}


/*--------------------------------------------------------------------------
  Add a frame in the FIFO list of requested frames.
  This function is called in process context.
  --------------------------------------------------------------------------*/
static void w9968cf_push_frame(struct w9968cf_device* cam, u8 f_num)
{
	u8 f;
	unsigned long lock_flags;

	spin_lock_irqsave(&cam->flist_lock, lock_flags);

	for (f=0; cam->requested_frame[f] != NULL; f++);
	cam->requested_frame[f] = &cam->frame[f_num];
	cam->frame[f_num].queued = 1;
	cam->frame[f_num].status = F_UNUSED; /* clear the status */

	spin_unlock_irqrestore(&cam->flist_lock, lock_flags);

	DBG(6, "Frame #%u pushed into the FIFO list. Position %u", f_num, f)
}


/*--------------------------------------------------------------------------
  Read, store and remove the first pointer in the FIFO list of requested
  frames. This function is called in interrupt context.
  --------------------------------------------------------------------------*/
static void
w9968cf_pop_frame(struct w9968cf_device* cam, struct w9968cf_frame_t** framep)
{
	u8 i;

	spin_lock(&cam->flist_lock);

	*framep = cam->requested_frame[0];

	/* Shift the list of pointers */
	for (i = 0; i < cam->nbuffers-1; i++)
		cam->requested_frame[i] = cam->requested_frame[i+1];
	cam->requested_frame[i] = NULL;

	spin_unlock(&cam->flist_lock);

	DBG(6,"Popped frame #%d from the list", (*framep)->number)
}


/*--------------------------------------------------------------------------
  High-level video post-processing routine on grabbed frames.
  Return 0 on success, a negative number otherwise.
  --------------------------------------------------------------------------*/
static int
w9968cf_postprocess_frame(struct w9968cf_device* cam,
			  struct w9968cf_frame_t* fr)
{
	void *pIn = fr->buffer, *pOut = cam->frame_vpp.buffer, *tmp;
	u16 w = cam->window.width,
	    h = cam->window.height,
	    d = cam->picture.depth,
	    fmt = cam->picture.palette,
	    rgb = cam->force_rgb,
	    hw_w = cam->hw_width,
	    hw_h = cam->hw_height,
	    hw_d = cam->hw_depth;
	int err = 0;

	#define _PSWAP(pIn, pOut) {tmp = (pIn); (pIn) = (pOut); (pOut) = tmp;}

	if (cam->vpp_flag & VPP_DECOMPRESSION) {
		memcpy(pOut, pIn, fr->length);
		_PSWAP(pIn, pOut)
		err = w9968cf_vpp->decode(pIn, fr->length, hw_w, hw_h, pOut);
		PDBGG("Compressed frame length: %lu",(unsigned long)fr->length)
		fr->length = (hw_w*hw_h*hw_d)/8;
		_PSWAP(pIn, pOut)
		if (err) {
			DBG(4, "An error occurred while decoding the frame: "
			       "%s", symbolic(decoder_errlist, err))
			return err;
		} else
			DBG(6, "Frame decoded")
	}

	if (cam->vpp_flag & VPP_SWAP_YUV_BYTES) {
		w9968cf_vpp->swap_yuvbytes(pIn, fr->length);
		DBG(6, "Original UYVY component ordering changed")
	}

	if (cam->vpp_flag & VPP_UPSCALE) {
		w9968cf_vpp->scale_up(pIn, pOut, hw_w, hw_h, hw_d, w, h);
		fr->length = (w*h*hw_d)/8;
		_PSWAP(pIn, pOut)
		DBG(6, "Vertical up-scaling done: %u,%u,%ubpp->%u,%u",
		    hw_w, hw_h, hw_d, w, h)
	}

	if (cam->vpp_flag & VPP_UYVY_TO_RGBX) {
		w9968cf_vpp->uyvy_to_rgbx(pIn, fr->length, pOut, fmt, rgb);
		fr->length = (w*h*d)/8;
		_PSWAP(pIn, pOut)
		DBG(6, "UYVY-16bit to %s conversion done",
		    symbolic(v4l1_plist, fmt))
	}

	if (pOut == fr->buffer)
		memcpy(fr->buffer, cam->frame_vpp.buffer, fr->length);

	return 0;
}



/****************************************************************************
 * Image sensor control routines                                            *
 ****************************************************************************/

static int
w9968cf_sensor_set_control(struct w9968cf_device* cam, int cid, int val)
{
	struct ovcamchip_control ctl;
	int err;

	ctl.id = cid;
	ctl.value = val;

	err = w9968cf_sensor_cmd(cam, OVCAMCHIP_CMD_S_CTRL, &ctl);

	return err;
}


static int
w9968cf_sensor_get_control(struct w9968cf_device* cam, int cid, int* val)
{
	struct ovcamchip_control ctl;
	int err;

	ctl.id = cid;

	err = w9968cf_sensor_cmd(cam, OVCAMCHIP_CMD_G_CTRL, &ctl);
	if (!err)
		*val = ctl.value;

	return err;
}


static int
w9968cf_sensor_cmd(struct w9968cf_device* cam, unsigned int cmd, void* arg)
{
	int rc;

	rc = v4l2_subdev_call(cam->sensor_sd, core, ioctl, cmd, arg);
	/* The I2C driver returns -EPERM on non-supported controls */
	return (rc < 0 && rc != -EPERM) ? rc : 0;
}


/*--------------------------------------------------------------------------
  Update some settings of the image sensor.
  Returns: 0 on success, a negative number otherwise.
  --------------------------------------------------------------------------*/
static int w9968cf_sensor_update_settings(struct w9968cf_device* cam)
{
	int err = 0;

	/* Auto brightness */
	err = w9968cf_sensor_set_control(cam, OVCAMCHIP_CID_AUTOBRIGHT,
					 cam->auto_brt);
	if (err)
		return err;

	/* Auto exposure */
	err = w9968cf_sensor_set_control(cam, OVCAMCHIP_CID_AUTOEXP,
					 cam->auto_exp);
	if (err)
		return err;

	/* Banding filter */
	err = w9968cf_sensor_set_control(cam, OVCAMCHIP_CID_BANDFILT,
					 cam->bandfilt);
	if (err)
		return err;

	/* Light frequency */
	err = w9968cf_sensor_set_control(cam, OVCAMCHIP_CID_FREQ,
					 cam->lightfreq);
	if (err)
		return err;

	/* Back light */
	err = w9968cf_sensor_set_control(cam, OVCAMCHIP_CID_BACKLIGHT,
					 cam->backlight);
	if (err)
		return err;

	/* Mirror */
	err = w9968cf_sensor_set_control(cam, OVCAMCHIP_CID_MIRROR,
					 cam->mirror);
	if (err)
		return err;

	return 0;
}


/*--------------------------------------------------------------------------
  Get some current picture settings from the image sensor and update the
  internal 'picture' structure of the camera.
  Returns: 0 on success, a negative number otherwise.
  --------------------------------------------------------------------------*/
static int w9968cf_sensor_get_picture(struct w9968cf_device* cam)
{
	int err, v;

	err = w9968cf_sensor_get_control(cam, OVCAMCHIP_CID_CONT, &v);
	if (err)
		return err;
	cam->picture.contrast = v;

	err = w9968cf_sensor_get_control(cam, OVCAMCHIP_CID_BRIGHT, &v);
	if (err)
		return err;
	cam->picture.brightness = v;

	err = w9968cf_sensor_get_control(cam, OVCAMCHIP_CID_SAT, &v);
	if (err)
		return err;
	cam->picture.colour = v;

	err = w9968cf_sensor_get_control(cam, OVCAMCHIP_CID_HUE, &v);
	if (err)
		return err;
	cam->picture.hue = v;

	DBG(5, "Got picture settings from the image sensor")

	PDBGG("Brightness, contrast, hue, colour, whiteness are "
	      "%u,%u,%u,%u,%u", cam->picture.brightness,cam->picture.contrast,
	      cam->picture.hue, cam->picture.colour, cam->picture.whiteness)

	return 0;
}


/*--------------------------------------------------------------------------
  Update picture settings of the image sensor.
  Returns: 0 on success, a negative number otherwise.
  --------------------------------------------------------------------------*/
static int
w9968cf_sensor_update_picture(struct w9968cf_device* cam,
			      struct video_picture pict)
{
	int err = 0;

	if ((!cam->sensor_initialized)
	    || pict.contrast != cam->picture.contrast) {
		err = w9968cf_sensor_set_control(cam, OVCAMCHIP_CID_CONT,
						 pict.contrast);
		if (err)
			goto fail;
		DBG(4, "Contrast changed from %u to %u",
		    cam->picture.contrast, pict.contrast)
		cam->picture.contrast = pict.contrast;
	}

	if (((!cam->sensor_initialized) ||
	    pict.brightness != cam->picture.brightness) && (!cam->auto_brt)) {
		err = w9968cf_sensor_set_control(cam, OVCAMCHIP_CID_BRIGHT,
						 pict.brightness);
		if (err)
			goto fail;
		DBG(4, "Brightness changed from %u to %u",
		    cam->picture.brightness, pict.brightness)
		cam->picture.brightness = pict.brightness;
	}

	if ((!cam->sensor_initialized) || pict.colour != cam->picture.colour) {
		err = w9968cf_sensor_set_control(cam, OVCAMCHIP_CID_SAT,
						 pict.colour);
		if (err)
			goto fail;
		DBG(4, "Colour changed from %u to %u",
		    cam->picture.colour, pict.colour)
		cam->picture.colour = pict.colour;
	}

	if ((!cam->sensor_initialized) || pict.hue != cam->picture.hue) {
		err = w9968cf_sensor_set_control(cam, OVCAMCHIP_CID_HUE,
						 pict.hue);
		if (err)
			goto fail;
		DBG(4, "Hue changed from %u to %u",
		    cam->picture.hue, pict.hue)
		cam->picture.hue = pict.hue;
	}

	return 0;

fail:
	DBG(4, "Failed to change sensor picture setting")
	return err;
}



/****************************************************************************
 * Camera configuration                                                     *
 ****************************************************************************/

/*--------------------------------------------------------------------------
  This function is called when a supported image sensor is detected.
  Return 0 if the initialization succeeds, a negative number otherwise.
  --------------------------------------------------------------------------*/
static int w9968cf_sensor_init(struct w9968cf_device* cam)
{
	int err = 0;

	if ((err = w9968cf_sensor_cmd(cam, OVCAMCHIP_CMD_INITIALIZE,
				      &cam->monochrome)))
		goto error;

	if ((err = w9968cf_sensor_cmd(cam, OVCAMCHIP_CMD_Q_SUBTYPE,
				      &cam->sensor)))
		goto error;

	/* NOTE: Make sure width and height are a multiple of 16 */
	switch (v4l2_i2c_subdev_addr(cam->sensor_sd)) {
		case OV6xx0_SID:
			cam->maxwidth = 352;
			cam->maxheight = 288;
			cam->minwidth = 64;
			cam->minheight = 48;
			break;
		case OV7xx0_SID:
			cam->maxwidth = 640;
			cam->maxheight = 480;
			cam->minwidth = 64;
			cam->minheight = 48;
			break;
		default:
			DBG(1, "Not supported image sensor detected for %s",
			    symbolic(camlist, cam->id))
			return -EINVAL;
	}

	/* These values depend on the ones in the ovxxx0.c sources */
	switch (cam->sensor) {
		case CC_OV7620:
			cam->start_cropx = 287;
			cam->start_cropy = 35;
			/* Seems to work around a bug in the image sensor */
			cam->vs_polarity = 1;
			cam->hs_polarity = 1;
			break;
		default:
			cam->start_cropx = 320;
			cam->start_cropy = 35;
			cam->vs_polarity = 1;
			cam->hs_polarity = 0;
	}

	if ((err = w9968cf_sensor_update_settings(cam)))
		goto error;

	if ((err = w9968cf_sensor_update_picture(cam, cam->picture)))
		goto error;

	cam->sensor_initialized = 1;

	DBG(2, "%s image sensor initialized", symbolic(senlist, cam->sensor))
	return 0;

error:
	cam->sensor_initialized = 0;
	cam->sensor = CC_UNKNOWN;
	DBG(1, "Image sensor initialization failed for %s (/dev/video%d). "
	       "Try to detach and attach this device again",
	    symbolic(camlist, cam->id), cam->v4ldev->num)
	return err;
}


/*--------------------------------------------------------------------------
  Fill some basic fields in the main device data structure.
  This function is called once on w9968cf_usb_probe() for each recognized
  camera.
  --------------------------------------------------------------------------*/
static void
w9968cf_configure_camera(struct w9968cf_device* cam,
			 struct usb_device* udev,
			 enum w9968cf_model_id mod_id,
			 const unsigned short dev_nr)
{
	mutex_init(&cam->fileop_mutex);
	init_waitqueue_head(&cam->open);
	spin_lock_init(&cam->urb_lock);
	spin_lock_init(&cam->flist_lock);

	cam->users = 0;
	cam->disconnected = 0;
	cam->id = mod_id;
	cam->sensor = CC_UNKNOWN;
	cam->sensor_initialized = 0;

	/* Calculate the alternate setting number (from 1 to 16)
	   according to the 'packet_size' module parameter */
	if (packet_size[dev_nr] < W9968CF_MIN_PACKET_SIZE)
		packet_size[dev_nr] = W9968CF_MIN_PACKET_SIZE;
	for (cam->altsetting = 1;
	     packet_size[dev_nr] < wMaxPacketSize[cam->altsetting-1];
	     cam->altsetting++);

	cam->max_buffers = (max_buffers[dev_nr] < 2 ||
			    max_buffers[dev_nr] > W9968CF_MAX_BUFFERS)
			   ? W9968CF_BUFFERS : (u8)max_buffers[dev_nr];

	cam->double_buffer = (double_buffer[dev_nr] == 0 ||
			      double_buffer[dev_nr] == 1)
			     ? (u8)double_buffer[dev_nr]:W9968CF_DOUBLE_BUFFER;

	cam->clamping = (clamping[dev_nr] == 0 || clamping[dev_nr] == 1)
			? (u8)clamping[dev_nr] : W9968CF_CLAMPING;

	cam->filter_type = (filter_type[dev_nr] == 0 ||
			    filter_type[dev_nr] == 1 ||
			    filter_type[dev_nr] == 2)
			   ? (u8)filter_type[dev_nr] : W9968CF_FILTER_TYPE;

	cam->capture = 1;

	cam->largeview = (largeview[dev_nr] == 0 || largeview[dev_nr] == 1)
			 ? (u8)largeview[dev_nr] : W9968CF_LARGEVIEW;

	cam->decompression = (decompression[dev_nr] == 0 ||
			      decompression[dev_nr] == 1 ||
			      decompression[dev_nr] == 2)
			     ? (u8)decompression[dev_nr]:W9968CF_DECOMPRESSION;

	cam->upscaling = (upscaling[dev_nr] == 0 ||
			  upscaling[dev_nr] == 1)
			 ? (u8)upscaling[dev_nr] : W9968CF_UPSCALING;

	cam->auto_brt = (autobright[dev_nr] == 0 || autobright[dev_nr] == 1)
			? (u8)autobright[dev_nr] : W9968CF_AUTOBRIGHT;

	cam->auto_exp = (autoexp[dev_nr] == 0 || autoexp[dev_nr] == 1)
			? (u8)autoexp[dev_nr] : W9968CF_AUTOEXP;

	cam->lightfreq = (lightfreq[dev_nr] == 50 || lightfreq[dev_nr] == 60)
			 ? (u8)lightfreq[dev_nr] : W9968CF_LIGHTFREQ;

	cam->bandfilt = (bandingfilter[dev_nr] == 0 ||
			 bandingfilter[dev_nr] == 1)
			? (u8)bandingfilter[dev_nr] : W9968CF_BANDINGFILTER;

	cam->backlight = (backlight[dev_nr] == 0 || backlight[dev_nr] == 1)
			 ? (u8)backlight[dev_nr] : W9968CF_BACKLIGHT;

	cam->clockdiv = (clockdiv[dev_nr] == -1 || clockdiv[dev_nr] >= 0)
			? (s8)clockdiv[dev_nr] : W9968CF_CLOCKDIV;

	cam->mirror = (mirror[dev_nr] == 0 || mirror[dev_nr] == 1)
		      ? (u8)mirror[dev_nr] : W9968CF_MIRROR;

	cam->monochrome = (monochrome[dev_nr] == 0 || monochrome[dev_nr] == 1)
			  ? monochrome[dev_nr] : W9968CF_MONOCHROME;

	cam->picture.brightness = (u16)brightness[dev_nr];
	cam->picture.hue = (u16)hue[dev_nr];
	cam->picture.colour = (u16)colour[dev_nr];
	cam->picture.contrast = (u16)contrast[dev_nr];
	cam->picture.whiteness = (u16)whiteness[dev_nr];
	if (w9968cf_valid_palette((u16)force_palette[dev_nr])) {
		cam->picture.palette = (u16)force_palette[dev_nr];
		cam->force_palette = 1;
	} else {
		cam->force_palette = 0;
		if (cam->decompression == 0)
			cam->picture.palette = W9968CF_PALETTE_DECOMP_OFF;
		else if (cam->decompression == 1)
			cam->picture.palette = W9968CF_PALETTE_DECOMP_FORCE;
		else
			cam->picture.palette = W9968CF_PALETTE_DECOMP_ON;
	}
	cam->picture.depth = w9968cf_valid_depth(cam->picture.palette);

	cam->force_rgb = (force_rgb[dev_nr] == 0 || force_rgb[dev_nr] == 1)
			 ? (u8)force_rgb[dev_nr] : W9968CF_FORCE_RGB;

	cam->window.x = 0;
	cam->window.y = 0;
	cam->window.width = W9968CF_WIDTH;
	cam->window.height = W9968CF_HEIGHT;
	cam->window.chromakey = 0;
	cam->window.clipcount = 0;
	cam->window.flags = 0;

	DBG(3, "%s configured with settings #%u:",
	    symbolic(camlist, cam->id), dev_nr)

	DBG(3, "- Data packet size for USB isochrnous transfer: %u bytes",
	    wMaxPacketSize[cam->altsetting-1])

	DBG(3, "- Number of requested video frame buffers: %u",
	    cam->max_buffers)

	if (cam->double_buffer)
		DBG(3, "- Hardware double buffering enabled")
	else
		DBG(3, "- Hardware double buffering disabled")

	if (cam->filter_type == 0)
		DBG(3, "- Video filtering disabled")
	else if (cam->filter_type == 1)
		DBG(3, "- Video filtering enabled: type 1-2-1")
	else if (cam->filter_type == 2)
		DBG(3, "- Video filtering enabled: type 2-3-6-3-2")

	if (cam->clamping)
		DBG(3, "- Video data clamping (CCIR-601 format) enabled")
	else
		DBG(3, "- Video data clamping (CCIR-601 format) disabled")

	if (cam->largeview)
		DBG(3, "- Large view enabled")
	else
		DBG(3, "- Large view disabled")

	if ((cam->decompression) == 0 && (!cam->force_palette))
		DBG(3, "- Decompression disabled")
	else if ((cam->decompression) == 1 && (!cam->force_palette))
		DBG(3, "- Decompression forced")
	else if ((cam->decompression) == 2 && (!cam->force_palette))
		DBG(3, "- Decompression allowed")

	if (cam->upscaling)
		DBG(3, "- Software image scaling enabled")
	else
		DBG(3, "- Software image scaling disabled")

	if (cam->force_palette)
		DBG(3, "- Image palette forced to %s",
		    symbolic(v4l1_plist, cam->picture.palette))

	if (cam->force_rgb)
		DBG(3, "- RGB component ordering will be used instead of BGR")

	if (cam->auto_brt)
		DBG(3, "- Auto brightness enabled")
	else
		DBG(3, "- Auto brightness disabled")

	if (cam->auto_exp)
		DBG(3, "- Auto exposure enabled")
	else
		DBG(3, "- Auto exposure disabled")

	if (cam->backlight)
		DBG(3, "- Backlight exposure algorithm enabled")
	else
		DBG(3, "- Backlight exposure algorithm disabled")

	if (cam->mirror)
		DBG(3, "- Mirror enabled")
	else
		DBG(3, "- Mirror disabled")

	if (cam->bandfilt)
		DBG(3, "- Banding filter enabled")
	else
		DBG(3, "- Banding filter disabled")

	DBG(3, "- Power lighting frequency: %u", cam->lightfreq)

	if (cam->clockdiv == -1)
		DBG(3, "- Automatic clock divisor enabled")
	else
		DBG(3, "- Clock divisor: %d", cam->clockdiv)

	if (cam->monochrome)
		DBG(3, "- Image sensor used as monochrome")
	else
		DBG(3, "- Image sensor not used as monochrome")
}


/*--------------------------------------------------------------------------
  If the video post-processing module is not loaded, some parameters
  must be overridden.
  --------------------------------------------------------------------------*/
static void w9968cf_adjust_configuration(struct w9968cf_device* cam)
{
	if (!w9968cf_vpp) {
		if (cam->decompression == 1) {
			cam->decompression = 2;
			DBG(2, "Video post-processing module not found: "
			       "'decompression' parameter forced to 2")
		}
		if (cam->upscaling) {
			cam->upscaling = 0;
			DBG(2, "Video post-processing module not found: "
			       "'upscaling' parameter forced to 0")
		}
		if (cam->picture.palette != VIDEO_PALETTE_UYVY) {
			cam->force_palette = 0;
			DBG(2, "Video post-processing module not found: "
			       "'force_palette' parameter forced to 0")
		}
		cam->picture.palette = VIDEO_PALETTE_UYVY;
		cam->picture.depth = w9968cf_valid_depth(cam->picture.palette);
	}
}


/*--------------------------------------------------------------------------
  Release the resources used by the driver.
  This function is called on disconnect
  (or on close if deallocation has been deferred)
  --------------------------------------------------------------------------*/
static void w9968cf_release_resources(struct w9968cf_device* cam)
{
	mutex_lock(&w9968cf_devlist_mutex);

	DBG(2, "V4L device deregistered: /dev/video%d", cam->v4ldev->num)

	video_unregister_device(cam->v4ldev);
	list_del(&cam->v4llist);
	i2c_del_adapter(&cam->i2c_adapter);
	w9968cf_deallocate_memory(cam);
	kfree(cam->control_buffer);
	kfree(cam->data_buffer);
	v4l2_device_unregister(&cam->v4l2_dev);

	mutex_unlock(&w9968cf_devlist_mutex);
}



/****************************************************************************
 * Video4Linux interface                                                    *
 ****************************************************************************/

static int w9968cf_open(struct file *filp)
{
	struct w9968cf_device* cam;
	int err;

	/* This the only safe way to prevent race conditions with disconnect */
	if (!down_read_trylock(&w9968cf_disconnect))
		return -EAGAIN;

	cam = (struct w9968cf_device*)video_get_drvdata(video_devdata(filp));

	mutex_lock(&cam->dev_mutex);

	if (cam->sensor == CC_UNKNOWN) {
		DBG(2, "No supported image sensor has been detected by the "
		       "'ovcamchip' module for the %s (/dev/video%d). Make "
		       "sure it is loaded *before* (re)connecting the camera.",
		    symbolic(camlist, cam->id), cam->v4ldev->num)
		mutex_unlock(&cam->dev_mutex);
		up_read(&w9968cf_disconnect);
		return -ENODEV;
	}

	if (cam->users) {
		DBG(2, "%s (/dev/video%d) has been already occupied by '%s'",
		    symbolic(camlist, cam->id), cam->v4ldev->num, cam->command)
		if ((filp->f_flags & O_NONBLOCK)||(filp->f_flags & O_NDELAY)) {
			mutex_unlock(&cam->dev_mutex);
			up_read(&w9968cf_disconnect);
			return -EWOULDBLOCK;
		}
		mutex_unlock(&cam->dev_mutex);
		err = wait_event_interruptible_exclusive(cam->open,
							 cam->disconnected ||
							 !cam->users);
		if (err) {
			up_read(&w9968cf_disconnect);
			return err;
		}
		if (cam->disconnected) {
			up_read(&w9968cf_disconnect);
			return -ENODEV;
		}
		mutex_lock(&cam->dev_mutex);
	}

	DBG(5, "Opening '%s', /dev/video%d ...",
	    symbolic(camlist, cam->id), cam->v4ldev->num)

	cam->streaming = 0;
	cam->misconfigured = 0;

	w9968cf_adjust_configuration(cam);

	if ((err = w9968cf_allocate_memory(cam)))
		goto deallocate_memory;

	if ((err = w9968cf_init_chip(cam)))
		goto deallocate_memory;

	if ((err = w9968cf_start_transfer(cam)))
		goto deallocate_memory;

	filp->private_data = cam;

	cam->users++;
	strcpy(cam->command, current->comm);

	init_waitqueue_head(&cam->wait_queue);

	DBG(5, "Video device is open")

	mutex_unlock(&cam->dev_mutex);
	up_read(&w9968cf_disconnect);

	return 0;

deallocate_memory:
	w9968cf_deallocate_memory(cam);
	DBG(2, "Failed to open the video device")
	mutex_unlock(&cam->dev_mutex);
	up_read(&w9968cf_disconnect);
	return err;
}


static int w9968cf_release(struct file *filp)
{
	struct w9968cf_device* cam;

	cam = (struct w9968cf_device*)video_get_drvdata(video_devdata(filp));

	mutex_lock(&cam->dev_mutex); /* prevent disconnect() to be called */

	w9968cf_stop_transfer(cam);

	if (cam->disconnected) {
		w9968cf_release_resources(cam);
		mutex_unlock(&cam->dev_mutex);
		kfree(cam);
		return 0;
	}

	cam->users--;
	w9968cf_deallocate_memory(cam);
	wake_up_interruptible_nr(&cam->open, 1);

	DBG(5, "Video device closed")
	mutex_unlock(&cam->dev_mutex);
	return 0;
}


static ssize_t
w9968cf_read(struct file* filp, char __user * buf, size_t count, loff_t* f_pos)
{
	struct w9968cf_device* cam;
	struct w9968cf_frame_t* fr;
	int err = 0;

	cam = (struct w9968cf_device*)video_get_drvdata(video_devdata(filp));

	if (filp->f_flags & O_NONBLOCK)
		return -EWOULDBLOCK;

	if (mutex_lock_interruptible(&cam->fileop_mutex))
		return -ERESTARTSYS;

	if (cam->disconnected) {
		DBG(2, "Device not present")
		mutex_unlock(&cam->fileop_mutex);
		return -ENODEV;
	}

	if (cam->misconfigured) {
		DBG(2, "The camera is misconfigured. Close and open it again.")
		mutex_unlock(&cam->fileop_mutex);
		return -EIO;
	}

	if (!cam->frame[0].queued)
		w9968cf_push_frame(cam, 0);

	if (!cam->frame[1].queued)
		w9968cf_push_frame(cam, 1);

	err = wait_event_interruptible(cam->wait_queue,
				       cam->frame[0].status == F_READY ||
				       cam->frame[1].status == F_READY ||
				       cam->disconnected);
	if (err) {
		mutex_unlock(&cam->fileop_mutex);
		return err;
	}
	if (cam->disconnected) {
		mutex_unlock(&cam->fileop_mutex);
		return -ENODEV;
	}

	fr = (cam->frame[0].status == F_READY) ? &cam->frame[0]:&cam->frame[1];

	if (w9968cf_vpp)
		w9968cf_postprocess_frame(cam, fr);

	if (count > fr->length)
		count = fr->length;

	if (copy_to_user(buf, fr->buffer, count)) {
		fr->status = F_UNUSED;
		mutex_unlock(&cam->fileop_mutex);
		return -EFAULT;
	}
	*f_pos += count;

	fr->status = F_UNUSED;

	DBG(5, "%zu bytes read", count)

	mutex_unlock(&cam->fileop_mutex);
	return count;
}


static int w9968cf_mmap(struct file* filp, struct vm_area_struct *vma)
{
	struct w9968cf_device* cam = (struct w9968cf_device*)
				     video_get_drvdata(video_devdata(filp));
	unsigned long vsize = vma->vm_end - vma->vm_start,
		      psize = cam->nbuffers * cam->frame[0].size,
		      start = vma->vm_start,
		      pos = (unsigned long)cam->frame[0].buffer,
		      page;

	if (cam->disconnected) {
		DBG(2, "Device not present")
		return -ENODEV;
	}

	if (cam->misconfigured) {
		DBG(2, "The camera is misconfigured. Close and open it again")
		return -EIO;
	}

	PDBGG("mmapping %lu bytes...", vsize)

	if (vsize > psize - (vma->vm_pgoff << PAGE_SHIFT))
		return -EINVAL;

	while (vsize > 0) {
		page = vmalloc_to_pfn((void *)pos);
		if (remap_pfn_range(vma, start, page + vma->vm_pgoff,
						PAGE_SIZE, vma->vm_page_prot))
			return -EAGAIN;
		start += PAGE_SIZE;
		pos += PAGE_SIZE;
		vsize -= PAGE_SIZE;
	}

	DBG(5, "mmap method successfully called")
	return 0;
}


static long
w9968cf_ioctl(struct file *filp,
	      unsigned int cmd, unsigned long arg)
{
	struct w9968cf_device* cam;
	long err;

	cam = (struct w9968cf_device*)video_get_drvdata(video_devdata(filp));

	if (mutex_lock_interruptible(&cam->fileop_mutex))
		return -ERESTARTSYS;

	if (cam->disconnected) {
		DBG(2, "Device not present")
		mutex_unlock(&cam->fileop_mutex);
		return -ENODEV;
	}

	if (cam->misconfigured) {
		DBG(2, "The camera is misconfigured. Close and open it again.")
		mutex_unlock(&cam->fileop_mutex);
		return -EIO;
	}

	err = w9968cf_v4l_ioctl(filp, cmd, (void __user *)arg);

	mutex_unlock(&cam->fileop_mutex);
	return err;
}


static long w9968cf_v4l_ioctl(struct file *filp,
			     unsigned int cmd, void __user *arg)
{
	struct w9968cf_device* cam;
	const char* v4l1_ioctls[] = {
		"?", "CGAP", "GCHAN", "SCHAN", "GTUNER", "STUNER",
		"GPICT", "SPICT", "CCAPTURE", "GWIN", "SWIN", "GFBUF",
		"SFBUF", "KEY", "GFREQ", "SFREQ", "GAUDIO", "SAUDIO",
		"SYNC", "MCAPTURE", "GMBUF", "GUNIT", "GCAPTURE", "SCAPTURE",
		"SPLAYMODE", "SWRITEMODE", "GPLAYINFO", "SMICROCODE",
		"GVBIFMT", "SVBIFMT"
	};

	#define V4L1_IOCTL(cmd) \
		((_IOC_NR((cmd)) < ARRAY_SIZE(v4l1_ioctls)) ? \
		v4l1_ioctls[_IOC_NR((cmd))] : "?")

	cam = (struct w9968cf_device*)video_get_drvdata(video_devdata(filp));

	switch (cmd) {

	case VIDIOCGCAP: /* get video capability */
	{
		struct video_capability cap = {
			.type = VID_TYPE_CAPTURE | VID_TYPE_SCALES,
			.channels = 1,
			.audios = 0,
			.minwidth = cam->minwidth,
			.minheight = cam->minheight,
		};
		sprintf(cap.name, "W996[87]CF USB Camera #%d",
			cam->v4ldev->num);
		cap.maxwidth = (cam->upscaling && w9968cf_vpp)
			       ? max((u16)W9968CF_MAX_WIDTH, cam->maxwidth)
				 : cam->maxwidth;
		cap.maxheight = (cam->upscaling && w9968cf_vpp)
				? max((u16)W9968CF_MAX_HEIGHT, cam->maxheight)
				  : cam->maxheight;

		if (copy_to_user(arg, &cap, sizeof(cap)))
			return -EFAULT;

		DBG(5, "VIDIOCGCAP successfully called")
		return 0;
	}

	case VIDIOCGCHAN: /* get video channel informations */
	{
		struct video_channel chan;
		if (copy_from_user(&chan, arg, sizeof(chan)))
			return -EFAULT;

		if (chan.channel != 0)
			return -EINVAL;

		strcpy(chan.name, "Camera");
		chan.tuners = 0;
		chan.flags = 0;
		chan.type = VIDEO_TYPE_CAMERA;
		chan.norm = VIDEO_MODE_AUTO;

		if (copy_to_user(arg, &chan, sizeof(chan)))
			return -EFAULT;

		DBG(5, "VIDIOCGCHAN successfully called")
		return 0;
	}

	case VIDIOCSCHAN: /* set active channel */
	{
		struct video_channel chan;

		if (copy_from_user(&chan, arg, sizeof(chan)))
			return -EFAULT;

		if (chan.channel != 0)
			return -EINVAL;

		DBG(5, "VIDIOCSCHAN successfully called")
		return 0;
	}

	case VIDIOCGPICT: /* get image properties of the picture */
	{
		if (w9968cf_sensor_get_picture(cam))
			return -EIO;

		if (copy_to_user(arg, &cam->picture, sizeof(cam->picture)))
			return -EFAULT;

		DBG(5, "VIDIOCGPICT successfully called")
		return 0;
	}

	case VIDIOCSPICT: /* change picture settings */
	{
		struct video_picture pict;
		int err = 0;

		if (copy_from_user(&pict, arg, sizeof(pict)))
			return -EFAULT;

		if ( (cam->force_palette || !w9968cf_vpp)
		     && pict.palette != cam->picture.palette ) {
			DBG(4, "Palette %s rejected: only %s is allowed",
			    symbolic(v4l1_plist, pict.palette),
			    symbolic(v4l1_plist, cam->picture.palette))
			return -EINVAL;
		}

		if (!w9968cf_valid_palette(pict.palette)) {
			DBG(4, "Palette %s not supported. VIDIOCSPICT failed",
			    symbolic(v4l1_plist, pict.palette))
			return -EINVAL;
		}

		if (!cam->force_palette) {
		   if (cam->decompression == 0) {
		      if (w9968cf_need_decompression(pict.palette)) {
			 DBG(4, "Decompression disabled: palette %s is not "
				"allowed. VIDIOCSPICT failed",
			     symbolic(v4l1_plist, pict.palette))
			 return -EINVAL;
		      }
		   } else if (cam->decompression == 1) {
		      if (!w9968cf_need_decompression(pict.palette)) {
			 DBG(4, "Decompression forced: palette %s is not "
				"allowed. VIDIOCSPICT failed",
			     symbolic(v4l1_plist, pict.palette))
			 return -EINVAL;
		      }
		   }
		}

		if (pict.depth != w9968cf_valid_depth(pict.palette)) {
			DBG(4, "Requested depth %u bpp is not valid for %s "
			       "palette: ignored and changed to %u bpp",
			    pict.depth, symbolic(v4l1_plist, pict.palette),
			    w9968cf_valid_depth(pict.palette))
			pict.depth = w9968cf_valid_depth(pict.palette);
		}

		if (pict.palette != cam->picture.palette) {
			if(*cam->requested_frame
			   || cam->frame_current->queued) {
				err = wait_event_interruptible
				      ( cam->wait_queue,
					cam->disconnected ||
					(!*cam->requested_frame &&
					 !cam->frame_current->queued) );
				if (err)
					return err;
				if (cam->disconnected)
					return -ENODEV;
			}

			if (w9968cf_stop_transfer(cam))
				goto ioctl_fail;

			if (w9968cf_set_picture(cam, pict))
				goto ioctl_fail;

			if (w9968cf_start_transfer(cam))
				goto ioctl_fail;

		} else if (w9968cf_sensor_update_picture(cam, pict))
			return -EIO;


		DBG(5, "VIDIOCSPICT successfully called")
		return 0;
	}

	case VIDIOCSWIN: /* set capture area */
	{
		struct video_window win;
		int err = 0;

		if (copy_from_user(&win, arg, sizeof(win)))
			return -EFAULT;

		DBG(6, "VIDIOCSWIN called: clipcount=%d, flags=%u, "
		       "x=%u, y=%u, %ux%u", win.clipcount, win.flags,
		    win.x, win.y, win.width, win.height)

		if (win.clipcount != 0 || win.flags != 0)
			return -EINVAL;

		if ((err = w9968cf_adjust_window_size(cam, (u16*)&win.width,
						      (u16*)&win.height))) {
			DBG(4, "Resolution not supported (%ux%u). "
			       "VIDIOCSWIN failed", win.width, win.height)
			return err;
		}

		if (win.x != cam->window.x ||
		    win.y != cam->window.y ||
		    win.width != cam->window.width ||
		    win.height != cam->window.height) {
			if(*cam->requested_frame
			   || cam->frame_current->queued) {
				err = wait_event_interruptible
				      ( cam->wait_queue,
					cam->disconnected ||
					(!*cam->requested_frame &&
					 !cam->frame_current->queued) );
				if (err)
					return err;
				if (cam->disconnected)
					return -ENODEV;
			}

			if (w9968cf_stop_transfer(cam))
				goto ioctl_fail;

			/* This _must_ be called before set_window() */
			if (w9968cf_set_picture(cam, cam->picture))
				goto ioctl_fail;

			if (w9968cf_set_window(cam, win))
				goto ioctl_fail;

			if (w9968cf_start_transfer(cam))
				goto ioctl_fail;
		}

		DBG(5, "VIDIOCSWIN successfully called. ")
		return 0;
	}

	case VIDIOCGWIN: /* get current window properties */
	{
		if (copy_to_user(arg,&cam->window,sizeof(struct video_window)))
			return -EFAULT;

		DBG(5, "VIDIOCGWIN successfully called")
		return 0;
	}

	case VIDIOCGMBUF: /* request for memory (mapped) buffer */
	{
		struct video_mbuf mbuf;
		u8 i;

		mbuf.size = cam->nbuffers * cam->frame[0].size;
		mbuf.frames = cam->nbuffers;
		for (i = 0; i < cam->nbuffers; i++)
			mbuf.offsets[i] = (unsigned long)cam->frame[i].buffer -
					  (unsigned long)cam->frame[0].buffer;

		if (copy_to_user(arg, &mbuf, sizeof(mbuf)))
			return -EFAULT;

		DBG(5, "VIDIOCGMBUF successfully called")
		return 0;
	}

	case VIDIOCMCAPTURE: /* start the capture to a frame */
	{
		struct video_mmap mmap;
		struct w9968cf_frame_t* fr;
		int err = 0;

		if (copy_from_user(&mmap, arg, sizeof(mmap)))
			return -EFAULT;

		DBG(6, "VIDIOCMCAPTURE called: frame #%u, format=%s, %dx%d",
		    mmap.frame, symbolic(v4l1_plist, mmap.format),
		    mmap.width, mmap.height)

		if (mmap.frame >= cam->nbuffers) {
			DBG(4, "Invalid frame number (%u). "
			       "VIDIOCMCAPTURE failed", mmap.frame)
			return -EINVAL;
		}

		if (mmap.format!=cam->picture.palette &&
		    (cam->force_palette || !w9968cf_vpp)) {
			DBG(4, "Palette %s rejected: only %s is allowed",
			    symbolic(v4l1_plist, mmap.format),
			    symbolic(v4l1_plist, cam->picture.palette))
			return -EINVAL;
		}

		if (!w9968cf_valid_palette(mmap.format)) {
			DBG(4, "Palette %s not supported. "
			       "VIDIOCMCAPTURE failed",
			    symbolic(v4l1_plist, mmap.format))
			return -EINVAL;
		}

		if (!cam->force_palette) {
		   if (cam->decompression == 0) {
		      if (w9968cf_need_decompression(mmap.format)) {
			 DBG(4, "Decompression disabled: palette %s is not "
				"allowed. VIDIOCSPICT failed",
			     symbolic(v4l1_plist, mmap.format))
			 return -EINVAL;
		      }
		   } else if (cam->decompression == 1) {
		      if (!w9968cf_need_decompression(mmap.format)) {
			 DBG(4, "Decompression forced: palette %s is not "
				"allowed. VIDIOCSPICT failed",
			     symbolic(v4l1_plist, mmap.format))
			 return -EINVAL;
		      }
		   }
		}

		if ((err = w9968cf_adjust_window_size(cam, (u16*)&mmap.width,
						      (u16*)&mmap.height))) {
			DBG(4, "Resolution not supported (%dx%d). "
			       "VIDIOCMCAPTURE failed",
			    mmap.width, mmap.height)
			return err;
		}

		fr = &cam->frame[mmap.frame];

		if (mmap.width  != cam->window.width ||
		    mmap.height != cam->window.height ||
		    mmap.format != cam->picture.palette) {

			struct video_window win;
			struct video_picture pict;

			if(*cam->requested_frame
			   || cam->frame_current->queued) {
				DBG(6, "VIDIOCMCAPTURE. Change settings for "
				       "frame #%u: %dx%d, format %s. Wait...",
				    mmap.frame, mmap.width, mmap.height,
				    symbolic(v4l1_plist, mmap.format))
				err = wait_event_interruptible
				      ( cam->wait_queue,
					cam->disconnected ||
					(!*cam->requested_frame &&
					 !cam->frame_current->queued) );
				if (err)
					return err;
				if (cam->disconnected)
					return -ENODEV;
			}

			memcpy(&win, &cam->window, sizeof(win));
			memcpy(&pict, &cam->picture, sizeof(pict));
			win.width = mmap.width;
			win.height = mmap.height;
			pict.palette = mmap.format;

			if (w9968cf_stop_transfer(cam))
				goto ioctl_fail;

			/* This before set_window */
			if (w9968cf_set_picture(cam, pict))
				goto ioctl_fail;

			if (w9968cf_set_window(cam, win))
				goto ioctl_fail;

			if (w9968cf_start_transfer(cam))
				goto ioctl_fail;

		} else 	if (fr->queued) {

			DBG(6, "Wait until frame #%u is free", mmap.frame)

			err = wait_event_interruptible(cam->wait_queue,
						       cam->disconnected ||
						       (!fr->queued));
			if (err)
				return err;
			if (cam->disconnected)
				return -ENODEV;
		}

		w9968cf_push_frame(cam, mmap.frame);
		DBG(5, "VIDIOCMCAPTURE(%u): successfully called", mmap.frame)
		return 0;
	}

	case VIDIOCSYNC: /* wait until the capture of a frame is finished */
	{
		unsigned int f_num;
		struct w9968cf_frame_t* fr;
		int err = 0;

		if (copy_from_user(&f_num, arg, sizeof(f_num)))
			return -EFAULT;

		if (f_num >= cam->nbuffers) {
			DBG(4, "Invalid frame number (%u). "
			       "VIDIOCMCAPTURE failed", f_num)
			return -EINVAL;
		}

		DBG(6, "VIDIOCSYNC called for frame #%u", f_num)

		fr = &cam->frame[f_num];

		switch (fr->status) {
		case F_UNUSED:
			if (!fr->queued) {
				DBG(4, "VIDIOSYNC: Frame #%u not requested!",
				    f_num)
				return -EFAULT;
			}
		case F_ERROR:
		case F_GRABBING:
			err = wait_event_interruptible(cam->wait_queue,
						       (fr->status == F_READY)
						       || cam->disconnected);
			if (err)
				return err;
			if (cam->disconnected)
				return -ENODEV;
			break;
		case F_READY:
			break;
		}

		if (w9968cf_vpp)
			w9968cf_postprocess_frame(cam, fr);

		fr->status = F_UNUSED;

		DBG(5, "VIDIOCSYNC(%u) successfully called", f_num)
		return 0;
	}

	case VIDIOCGUNIT:/* report the unit numbers of the associated devices*/
	{
		struct video_unit unit = {
			.video = cam->v4ldev->minor,
			.vbi = VIDEO_NO_UNIT,
			.radio = VIDEO_NO_UNIT,
			.audio = VIDEO_NO_UNIT,
			.teletext = VIDEO_NO_UNIT,
		};

		if (copy_to_user(arg, &unit, sizeof(unit)))
			return -EFAULT;

		DBG(5, "VIDIOCGUNIT successfully called")
		return 0;
	}

	case VIDIOCKEY:
		return 0;

	case VIDIOCGFBUF:
	{
		if (clear_user(arg, sizeof(struct video_buffer)))
			return -EFAULT;

		DBG(5, "VIDIOCGFBUF successfully called")
		return 0;
	}

	case VIDIOCGTUNER:
	{
		struct video_tuner tuner;
		if (copy_from_user(&tuner, arg, sizeof(tuner)))
			return -EFAULT;

		if (tuner.tuner != 0)
			return -EINVAL;

		strcpy(tuner.name, "no_tuner");
		tuner.rangelow = 0;
		tuner.rangehigh = 0;
		tuner.flags = VIDEO_TUNER_NORM;
		tuner.mode = VIDEO_MODE_AUTO;
		tuner.signal = 0xffff;

		if (copy_to_user(arg, &tuner, sizeof(tuner)))
			return -EFAULT;

		DBG(5, "VIDIOCGTUNER successfully called")
		return 0;
	}

	case VIDIOCSTUNER:
	{
		struct video_tuner tuner;
		if (copy_from_user(&tuner, arg, sizeof(tuner)))
			return -EFAULT;

		if (tuner.tuner != 0)
			return -EINVAL;

		if (tuner.mode != VIDEO_MODE_AUTO)
			return -EINVAL;

		DBG(5, "VIDIOCSTUNER successfully called")
		return 0;
	}

	case VIDIOCSFBUF:
	case VIDIOCCAPTURE:
	case VIDIOCGFREQ:
	case VIDIOCSFREQ:
	case VIDIOCGAUDIO:
	case VIDIOCSAUDIO:
	case VIDIOCSPLAYMODE:
	case VIDIOCSWRITEMODE:
	case VIDIOCGPLAYINFO:
	case VIDIOCSMICROCODE:
	case VIDIOCGVBIFMT:
	case VIDIOCSVBIFMT:
		DBG(4, "Unsupported V4L1 IOCtl: VIDIOC%s "
		       "(type 0x%01X, "
		       "n. 0x%01X, "
		       "dir. 0x%01X, "
		       "size 0x%02X)",
		    V4L1_IOCTL(cmd),
		    _IOC_TYPE(cmd),_IOC_NR(cmd),_IOC_DIR(cmd),_IOC_SIZE(cmd))

		return -EINVAL;

	default:
		DBG(4, "Invalid V4L1 IOCtl: VIDIOC%s "
		       "type 0x%01X, "
		       "n. 0x%01X, "
		       "dir. 0x%01X, "
		       "size 0x%02X",
		    V4L1_IOCTL(cmd),
		    _IOC_TYPE(cmd),_IOC_NR(cmd),_IOC_DIR(cmd),_IOC_SIZE(cmd))

		return -ENOIOCTLCMD;

	} /* end of switch */

ioctl_fail:
	cam->misconfigured = 1;
	DBG(1, "VIDIOC%s failed because of hardware problems. "
	       "To use the camera, close and open it again.", V4L1_IOCTL(cmd))
	return -EFAULT;
}


static const struct v4l2_file_operations w9968cf_fops = {
	.owner =   THIS_MODULE,
	.open =    w9968cf_open,
	.release = w9968cf_release,
	.read =    w9968cf_read,
	.ioctl =   w9968cf_ioctl,
	.mmap =    w9968cf_mmap,
};



/****************************************************************************
 * USB probe and V4L registration, disconnect and id_table[] definition     *
 ****************************************************************************/

static int
w9968cf_usb_probe(struct usb_interface* intf, const struct usb_device_id* id)
{
	struct usb_device *udev = interface_to_usbdev(intf);
	struct w9968cf_device* cam;
	int err = 0;
	enum w9968cf_model_id mod_id;
	struct list_head* ptr;
	u8 sc = 0; /* number of simultaneous cameras */
	static unsigned short dev_nr; /* 0 - we are handling device number n */
	static unsigned short addrs[] = {
		OV7xx0_SID,
		OV6xx0_SID,
		I2C_CLIENT_END
	};

	if (le16_to_cpu(udev->descriptor.idVendor)  == winbond_id_table[0].idVendor &&
	    le16_to_cpu(udev->descriptor.idProduct) == winbond_id_table[0].idProduct)
		mod_id = W9968CF_MOD_CLVBWGP; /* see camlist[] table */
	else if (le16_to_cpu(udev->descriptor.idVendor)  == winbond_id_table[1].idVendor &&
		 le16_to_cpu(udev->descriptor.idProduct) == winbond_id_table[1].idProduct)
		mod_id = W9968CF_MOD_GENERIC; /* see camlist[] table */
	else
		return -ENODEV;

	cam = (struct w9968cf_device*)
		  kzalloc(sizeof(struct w9968cf_device), GFP_KERNEL);
	if (!cam)
		return -ENOMEM;

<<<<<<< HEAD
	err = v4l2_device_register(&udev->dev, &cam->v4l2_dev);
=======
	err = v4l2_device_register(&intf->dev, &cam->v4l2_dev);
>>>>>>> 93cfb3c9
	if (err)
		goto fail0;

	mutex_init(&cam->dev_mutex);
	mutex_lock(&cam->dev_mutex);

	cam->usbdev = udev;

	DBG(2, "%s detected", symbolic(camlist, mod_id))

	if (simcams > W9968CF_MAX_DEVICES)
		simcams = W9968CF_SIMCAMS;

	/* How many cameras are connected ? */
	mutex_lock(&w9968cf_devlist_mutex);
	list_for_each(ptr, &w9968cf_dev_list)
		sc++;
	mutex_unlock(&w9968cf_devlist_mutex);

	if (sc >= simcams) {
		DBG(2, "Device rejected: too many connected cameras "
		       "(max. %u)", simcams)
		err = -EPERM;
		goto fail;
	}


	/* Allocate 2 bytes of memory for camera control USB transfers */
	if (!(cam->control_buffer = kzalloc(2, GFP_KERNEL))) {
		DBG(1,"Couldn't allocate memory for camera control transfers")
		err = -ENOMEM;
		goto fail;
	}

	/* Allocate 8 bytes of memory for USB data transfers to the FSB */
	if (!(cam->data_buffer = kzalloc(8, GFP_KERNEL))) {
		DBG(1, "Couldn't allocate memory for data "
		       "transfers to the FSB")
		err = -ENOMEM;
		goto fail;
	}

	/* Register the V4L device */
	cam->v4ldev = video_device_alloc();
	if (!cam->v4ldev) {
		DBG(1, "Could not allocate memory for a V4L structure")
		err = -ENOMEM;
		goto fail;
	}

	strcpy(cam->v4ldev->name, symbolic(camlist, mod_id));
	cam->v4ldev->fops = &w9968cf_fops;
	cam->v4ldev->minor = video_nr[dev_nr];
	cam->v4ldev->release = video_device_release;
	video_set_drvdata(cam->v4ldev, cam);
	cam->v4ldev->v4l2_dev = &cam->v4l2_dev;

	err = video_register_device(cam->v4ldev, VFL_TYPE_GRABBER,
				    video_nr[dev_nr]);
	if (err) {
		DBG(1, "V4L device registration failed")
		if (err == -ENFILE && video_nr[dev_nr] == -1)
			DBG(2, "Couldn't find a free /dev/videoX node")
		video_nr[dev_nr] = -1;
		dev_nr = (dev_nr < W9968CF_MAX_DEVICES-1) ? dev_nr+1 : 0;
		goto fail;
	}

	DBG(2, "V4L device registered as /dev/video%d", cam->v4ldev->num)

	/* Set some basic constants */
	w9968cf_configure_camera(cam, udev, mod_id, dev_nr);

	/* Add a new entry into the list of V4L registered devices */
	mutex_lock(&w9968cf_devlist_mutex);
	list_add(&cam->v4llist, &w9968cf_dev_list);
	mutex_unlock(&w9968cf_devlist_mutex);
	dev_nr = (dev_nr < W9968CF_MAX_DEVICES-1) ? dev_nr+1 : 0;

	w9968cf_turn_on_led(cam);

	w9968cf_i2c_init(cam);
<<<<<<< HEAD
	cam->sensor_sd = v4l2_i2c_new_probed_subdev(&cam->i2c_adapter,
=======
	cam->sensor_sd = v4l2_i2c_new_probed_subdev(&cam->v4l2_dev,
			&cam->i2c_adapter,
>>>>>>> 93cfb3c9
			"ovcamchip", "ovcamchip", addrs);

	usb_set_intfdata(intf, cam);
	mutex_unlock(&cam->dev_mutex);

	err = w9968cf_sensor_init(cam);
	return 0;

fail: /* Free unused memory */
	kfree(cam->control_buffer);
	kfree(cam->data_buffer);
	if (cam->v4ldev)
		video_device_release(cam->v4ldev);
	mutex_unlock(&cam->dev_mutex);
	v4l2_device_unregister(&cam->v4l2_dev);
fail0:
	kfree(cam);
	return err;
}


static void w9968cf_usb_disconnect(struct usb_interface* intf)
{
	struct w9968cf_device* cam =
	   (struct w9968cf_device*)usb_get_intfdata(intf);

	if (cam) {
		down_write(&w9968cf_disconnect);
		/* Prevent concurrent accesses to data */
		mutex_lock(&cam->dev_mutex);

		cam->disconnected = 1;

		DBG(2, "Disconnecting %s...", symbolic(camlist, cam->id));

		v4l2_device_disconnect(&cam->v4l2_dev);

		wake_up_interruptible_all(&cam->open);

		if (cam->users) {
			DBG(2, "The device is open (/dev/video%d)! "
			       "Process name: %s. Deregistration and memory "
			       "deallocation are deferred on close.",
			    cam->v4ldev->num, cam->command)
			cam->misconfigured = 1;
			w9968cf_stop_transfer(cam);
			wake_up_interruptible(&cam->wait_queue);
		} else
			w9968cf_release_resources(cam);

		mutex_unlock(&cam->dev_mutex);
		up_write(&w9968cf_disconnect);

		if (!cam->users) {
			kfree(cam);
		}
	}
}


static struct usb_driver w9968cf_usb_driver = {
	.name =       "w9968cf",
	.id_table =   winbond_id_table,
	.probe =      w9968cf_usb_probe,
	.disconnect = w9968cf_usb_disconnect,
};



/****************************************************************************
 * Module init, exit and intermodule communication                          *
 ****************************************************************************/

static int __init w9968cf_module_init(void)
{
	int err;

	KDBG(2, W9968CF_MODULE_NAME" "W9968CF_MODULE_VERSION)
	KDBG(3, W9968CF_MODULE_AUTHOR)

	if ((err = usb_register(&w9968cf_usb_driver)))
		return err;

	return 0;
}


static void __exit w9968cf_module_exit(void)
{
	/* w9968cf_usb_disconnect() will be called */
	usb_deregister(&w9968cf_usb_driver);

	KDBG(2, W9968CF_MODULE_NAME" deregistered")
}


module_init(w9968cf_module_init);
module_exit(w9968cf_module_exit);
<|MERGE_RESOLUTION|>--- conflicted
+++ resolved
@@ -3440,11 +3440,7 @@
 	if (!cam)
 		return -ENOMEM;
 
-<<<<<<< HEAD
-	err = v4l2_device_register(&udev->dev, &cam->v4l2_dev);
-=======
 	err = v4l2_device_register(&intf->dev, &cam->v4l2_dev);
->>>>>>> 93cfb3c9
 	if (err)
 		goto fail0;
 
@@ -3527,12 +3523,8 @@
 	w9968cf_turn_on_led(cam);
 
 	w9968cf_i2c_init(cam);
-<<<<<<< HEAD
-	cam->sensor_sd = v4l2_i2c_new_probed_subdev(&cam->i2c_adapter,
-=======
 	cam->sensor_sd = v4l2_i2c_new_probed_subdev(&cam->v4l2_dev,
 			&cam->i2c_adapter,
->>>>>>> 93cfb3c9
 			"ovcamchip", "ovcamchip", addrs);
 
 	usb_set_intfdata(intf, cam);
