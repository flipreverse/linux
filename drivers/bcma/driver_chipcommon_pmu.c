--- conflicted
+++ resolved
@@ -113,13 +113,8 @@
 					    ~BCMA_CCTRL_4313_12MA_LED_DRIVE,
 					    BCMA_CCTRL_4313_12MA_LED_DRIVE);
 		break;
-<<<<<<< HEAD
-	case 0x4331:
-	case 43431:
-=======
 	case BCMA_CHIP_ID_BCM4331:
 	case BCMA_CHIP_ID_BCM43431:
->>>>>>> 0d7614f0
 		/* Ext PA lines must be enabled for tx on BCM4331 */
 		bcma_chipco_bcm4331_ext_pa_lines_ctl(cc, true);
 		break;
