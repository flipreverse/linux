/*******************************************************************************
 * This file contains the configfs implementation for iSCSI Target mode
 * from the LIO-Target Project.
 *
 * (c) Copyright 2007-2013 Datera, Inc.
 *
 * Author: Nicholas A. Bellinger <nab@linux-iscsi.org>
 *
 * This program is free software; you can redistribute it and/or modify
 * it under the terms of the GNU General Public License as published by
 * the Free Software Foundation; either version 2 of the License, or
 * (at your option) any later version.
 *
 * This program is distributed in the hope that it will be useful,
 * but WITHOUT ANY WARRANTY; without even the implied warranty of
 * MERCHANTABILITY or FITNESS FOR A PARTICULAR PURPOSE.  See the
 * GNU General Public License for more details.
 ****************************************************************************/

#include <linux/configfs.h>
#include <linux/ctype.h>
#include <linux/export.h>
#include <linux/inet.h>
#include <target/target_core_base.h>
#include <target/target_core_fabric.h>
#include <target/iscsi/iscsi_transport.h>

#include <target/iscsi/iscsi_target_core.h>
#include "iscsi_target_parameters.h"
#include "iscsi_target_device.h"
#include "iscsi_target_erl0.h"
#include "iscsi_target_nodeattrib.h"
#include "iscsi_target_tpg.h"
#include "iscsi_target_util.h"
#include "iscsi_target.h"
#include <target/iscsi/iscsi_target_stat.h>


/* Start items for lio_target_portal_cit */

static inline struct iscsi_tpg_np *to_iscsi_tpg_np(struct config_item *item)
{
	return container_of(to_tpg_np(item), struct iscsi_tpg_np, se_tpg_np);
}

static ssize_t lio_target_np_sctp_show(struct config_item *item, char *page)
{
	struct iscsi_tpg_np *tpg_np = to_iscsi_tpg_np(item);
	struct iscsi_tpg_np *tpg_np_sctp;
	ssize_t rb;

	tpg_np_sctp = iscsit_tpg_locate_child_np(tpg_np, ISCSI_SCTP_TCP);
	if (tpg_np_sctp)
		rb = sprintf(page, "1\n");
	else
		rb = sprintf(page, "0\n");

	return rb;
}

static ssize_t lio_target_np_sctp_store(struct config_item *item,
		const char *page, size_t count)
{
	struct iscsi_tpg_np *tpg_np = to_iscsi_tpg_np(item);
	struct iscsi_np *np;
	struct iscsi_portal_group *tpg;
	struct iscsi_tpg_np *tpg_np_sctp = NULL;
	u32 op;
	int ret;

	ret = kstrtou32(page, 0, &op);
	if (ret)
		return ret;
	if ((op != 1) && (op != 0)) {
		pr_err("Illegal value for tpg_enable: %u\n", op);
		return -EINVAL;
	}
	np = tpg_np->tpg_np;
	if (!np) {
		pr_err("Unable to locate struct iscsi_np from"
				" struct iscsi_tpg_np\n");
		return -EINVAL;
	}

	tpg = tpg_np->tpg;
	if (iscsit_get_tpg(tpg) < 0)
		return -EINVAL;

	if (op) {
		/*
		 * Use existing np->np_sockaddr for SCTP network portal reference
		 */
		tpg_np_sctp = iscsit_tpg_add_network_portal(tpg, &np->np_sockaddr,
					tpg_np, ISCSI_SCTP_TCP);
		if (!tpg_np_sctp || IS_ERR(tpg_np_sctp))
			goto out;
	} else {
		tpg_np_sctp = iscsit_tpg_locate_child_np(tpg_np, ISCSI_SCTP_TCP);
		if (!tpg_np_sctp)
			goto out;

		ret = iscsit_tpg_del_network_portal(tpg, tpg_np_sctp);
		if (ret < 0)
			goto out;
	}

	iscsit_put_tpg(tpg);
	return count;
out:
	iscsit_put_tpg(tpg);
	return -EINVAL;
}

static ssize_t lio_target_np_iser_show(struct config_item *item, char *page)
{
	struct iscsi_tpg_np *tpg_np = to_iscsi_tpg_np(item);
	struct iscsi_tpg_np *tpg_np_iser;
	ssize_t rb;

	tpg_np_iser = iscsit_tpg_locate_child_np(tpg_np, ISCSI_INFINIBAND);
	if (tpg_np_iser)
		rb = sprintf(page, "1\n");
	else
		rb = sprintf(page, "0\n");

	return rb;
}

static ssize_t lio_target_np_iser_store(struct config_item *item,
		const char *page, size_t count)
{
	struct iscsi_tpg_np *tpg_np = to_iscsi_tpg_np(item);
	struct iscsi_np *np;
	struct iscsi_portal_group *tpg;
	struct iscsi_tpg_np *tpg_np_iser = NULL;
	char *endptr;
	u32 op;
	int rc = 0;

	op = simple_strtoul(page, &endptr, 0);
	if ((op != 1) && (op != 0)) {
		pr_err("Illegal value for tpg_enable: %u\n", op);
		return -EINVAL;
	}
	np = tpg_np->tpg_np;
	if (!np) {
		pr_err("Unable to locate struct iscsi_np from"
				" struct iscsi_tpg_np\n");
		return -EINVAL;
	}

	tpg = tpg_np->tpg;
	if (iscsit_get_tpg(tpg) < 0)
		return -EINVAL;

	if (op) {
		rc = request_module("ib_isert");
		if (rc != 0) {
			pr_warn("Unable to request_module for ib_isert\n");
			rc = 0;
		}

		tpg_np_iser = iscsit_tpg_add_network_portal(tpg, &np->np_sockaddr,
				tpg_np, ISCSI_INFINIBAND);
		if (IS_ERR(tpg_np_iser)) {
			rc = PTR_ERR(tpg_np_iser);
			goto out;
		}
	} else {
		tpg_np_iser = iscsit_tpg_locate_child_np(tpg_np, ISCSI_INFINIBAND);
		if (tpg_np_iser) {
			rc = iscsit_tpg_del_network_portal(tpg, tpg_np_iser);
			if (rc < 0)
				goto out;
		}
	}

	iscsit_put_tpg(tpg);
	return count;
out:
	iscsit_put_tpg(tpg);
	return rc;
}

CONFIGFS_ATTR(lio_target_np_, sctp);
CONFIGFS_ATTR(lio_target_np_, iser);

static struct configfs_attribute *lio_target_portal_attrs[] = {
	&lio_target_np_attr_sctp,
	&lio_target_np_attr_iser,
	NULL,
};

/* Stop items for lio_target_portal_cit */

/* Start items for lio_target_np_cit */

#define MAX_PORTAL_LEN		256

static struct se_tpg_np *lio_target_call_addnptotpg(
	struct se_portal_group *se_tpg,
	struct config_group *group,
	const char *name)
{
	struct iscsi_portal_group *tpg;
	struct iscsi_tpg_np *tpg_np;
	char *str, *str2, *ip_str, *port_str;
	struct sockaddr_storage sockaddr;
	struct sockaddr_in *sock_in;
	struct sockaddr_in6 *sock_in6;
	unsigned long port;
	int ret;
	char buf[MAX_PORTAL_LEN + 1];

	if (strlen(name) > MAX_PORTAL_LEN) {
		pr_err("strlen(name): %d exceeds MAX_PORTAL_LEN: %d\n",
			(int)strlen(name), MAX_PORTAL_LEN);
		return ERR_PTR(-EOVERFLOW);
	}
	memset(buf, 0, MAX_PORTAL_LEN + 1);
	snprintf(buf, MAX_PORTAL_LEN + 1, "%s", name);

	memset(&sockaddr, 0, sizeof(struct sockaddr_storage));

	str = strstr(buf, "[");
	if (str) {
		const char *end;

		str2 = strstr(str, "]");
		if (!str2) {
			pr_err("Unable to locate trailing \"]\""
				" in IPv6 iSCSI network portal address\n");
			return ERR_PTR(-EINVAL);
		}
		str++; /* Skip over leading "[" */
		*str2 = '\0'; /* Terminate the unbracketed IPv6 address */
		str2++; /* Skip over the \0 */
		port_str = strstr(str2, ":");
		if (!port_str) {
			pr_err("Unable to locate \":port\""
				" in IPv6 iSCSI network portal address\n");
			return ERR_PTR(-EINVAL);
		}
		*port_str = '\0'; /* Terminate string for IP */
		port_str++; /* Skip over ":" */

		ret = kstrtoul(port_str, 0, &port);
		if (ret < 0) {
			pr_err("kstrtoul() failed for port_str: %d\n", ret);
			return ERR_PTR(ret);
		}
		sock_in6 = (struct sockaddr_in6 *)&sockaddr;
		sock_in6->sin6_family = AF_INET6;
		sock_in6->sin6_port = htons((unsigned short)port);
		ret = in6_pton(str, -1,
				(void *)&sock_in6->sin6_addr.in6_u, -1, &end);
		if (ret <= 0) {
			pr_err("in6_pton returned: %d\n", ret);
			return ERR_PTR(-EINVAL);
		}
	} else {
		str = ip_str = &buf[0];
		port_str = strstr(ip_str, ":");
		if (!port_str) {
			pr_err("Unable to locate \":port\""
				" in IPv4 iSCSI network portal address\n");
			return ERR_PTR(-EINVAL);
		}
		*port_str = '\0'; /* Terminate string for IP */
		port_str++; /* Skip over ":" */

		ret = kstrtoul(port_str, 0, &port);
		if (ret < 0) {
			pr_err("kstrtoul() failed for port_str: %d\n", ret);
			return ERR_PTR(ret);
		}
		sock_in = (struct sockaddr_in *)&sockaddr;
		sock_in->sin_family = AF_INET;
		sock_in->sin_port = htons((unsigned short)port);
		sock_in->sin_addr.s_addr = in_aton(ip_str);
	}
	tpg = container_of(se_tpg, struct iscsi_portal_group, tpg_se_tpg);
	ret = iscsit_get_tpg(tpg);
	if (ret < 0)
		return ERR_PTR(-EINVAL);

	pr_debug("LIO_Target_ConfigFS: REGISTER -> %s TPGT: %hu"
		" PORTAL: %s\n",
		config_item_name(&se_tpg->se_tpg_wwn->wwn_group.cg_item),
		tpg->tpgt, name);
	/*
	 * Assume ISCSI_TCP by default.  Other network portals for other
	 * iSCSI fabrics:
	 *
	 * Traditional iSCSI over SCTP (initial support)
	 * iSER/TCP (TODO, hardware available)
	 * iSER/SCTP (TODO, software emulation with osc-iwarp)
	 * iSER/IB (TODO, hardware available)
	 *
	 * can be enabled with attributes under
	 * sys/kernel/config/iscsi/$IQN/$TPG/np/$IP:$PORT/
	 *
	 */
	tpg_np = iscsit_tpg_add_network_portal(tpg, &sockaddr, NULL,
				ISCSI_TCP);
	if (IS_ERR(tpg_np)) {
		iscsit_put_tpg(tpg);
		return ERR_CAST(tpg_np);
	}
	pr_debug("LIO_Target_ConfigFS: addnptotpg done!\n");

	iscsit_put_tpg(tpg);
	return &tpg_np->se_tpg_np;
}

static void lio_target_call_delnpfromtpg(
	struct se_tpg_np *se_tpg_np)
{
	struct iscsi_portal_group *tpg;
	struct iscsi_tpg_np *tpg_np;
	struct se_portal_group *se_tpg;
	int ret;

	tpg_np = container_of(se_tpg_np, struct iscsi_tpg_np, se_tpg_np);
	tpg = tpg_np->tpg;
	ret = iscsit_get_tpg(tpg);
	if (ret < 0)
		return;

	se_tpg = &tpg->tpg_se_tpg;
	pr_debug("LIO_Target_ConfigFS: DEREGISTER -> %s TPGT: %hu"
		" PORTAL: %pISpc\n", config_item_name(&se_tpg->se_tpg_wwn->wwn_group.cg_item),
		tpg->tpgt, &tpg_np->tpg_np->np_sockaddr);

	ret = iscsit_tpg_del_network_portal(tpg, tpg_np);
	if (ret < 0)
		goto out;

	pr_debug("LIO_Target_ConfigFS: delnpfromtpg done!\n");
out:
	iscsit_put_tpg(tpg);
}

/* End items for lio_target_np_cit */

/* Start items for lio_target_nacl_attrib_cit */

#define ISCSI_NACL_ATTR(name)						\
static ssize_t iscsi_nacl_attrib_##name##_show(struct config_item *item,\
		char *page)						\
{									\
	struct se_node_acl *se_nacl = attrib_to_nacl(item);		\
	struct iscsi_node_acl *nacl = container_of(se_nacl, struct iscsi_node_acl, \
					se_node_acl);			\
									\
	return sprintf(page, "%u\n", nacl->node_attrib.name);		\
}									\
									\
static ssize_t iscsi_nacl_attrib_##name##_store(struct config_item *item,\
		const char *page, size_t count)				\
{									\
	struct se_node_acl *se_nacl = attrib_to_nacl(item);		\
	struct iscsi_node_acl *nacl = container_of(se_nacl, struct iscsi_node_acl, \
					se_node_acl);			\
	u32 val;							\
	int ret;							\
									\
	ret = kstrtou32(page, 0, &val);					\
	if (ret)							\
		return ret;						\
	ret = iscsit_na_##name(nacl, val);				\
	if (ret < 0)							\
		return ret;						\
									\
	return count;							\
}									\
									\
CONFIGFS_ATTR(iscsi_nacl_attrib_, name)

ISCSI_NACL_ATTR(dataout_timeout);
ISCSI_NACL_ATTR(dataout_timeout_retries);
ISCSI_NACL_ATTR(default_erl);
ISCSI_NACL_ATTR(nopin_timeout);
ISCSI_NACL_ATTR(nopin_response_timeout);
ISCSI_NACL_ATTR(random_datain_pdu_offsets);
ISCSI_NACL_ATTR(random_datain_seq_offsets);
ISCSI_NACL_ATTR(random_r2t_offsets);

static struct configfs_attribute *lio_target_nacl_attrib_attrs[] = {
	&iscsi_nacl_attrib_attr_dataout_timeout,
	&iscsi_nacl_attrib_attr_dataout_timeout_retries,
	&iscsi_nacl_attrib_attr_default_erl,
	&iscsi_nacl_attrib_attr_nopin_timeout,
	&iscsi_nacl_attrib_attr_nopin_response_timeout,
	&iscsi_nacl_attrib_attr_random_datain_pdu_offsets,
	&iscsi_nacl_attrib_attr_random_datain_seq_offsets,
	&iscsi_nacl_attrib_attr_random_r2t_offsets,
	NULL,
};

/* End items for lio_target_nacl_attrib_cit */

/* Start items for lio_target_nacl_auth_cit */

#define __DEF_NACL_AUTH_STR(prefix, name, flags)			\
static ssize_t __iscsi_##prefix##_##name##_show(			\
	struct iscsi_node_acl *nacl,					\
	char *page)							\
{									\
	struct iscsi_node_auth *auth = &nacl->node_auth;		\
									\
	if (!capable(CAP_SYS_ADMIN))					\
		return -EPERM;						\
	return snprintf(page, PAGE_SIZE, "%s\n", auth->name);		\
}									\
									\
static ssize_t __iscsi_##prefix##_##name##_store(			\
	struct iscsi_node_acl *nacl,					\
	const char *page,						\
	size_t count)							\
{									\
	struct iscsi_node_auth *auth = &nacl->node_auth;		\
									\
	if (!capable(CAP_SYS_ADMIN))					\
		return -EPERM;						\
	if (count >= sizeof(auth->name))				\
		return -EINVAL;						\
	snprintf(auth->name, sizeof(auth->name), "%s", page);		\
	if (!strncmp("NULL", auth->name, 4))				\
		auth->naf_flags &= ~flags;				\
	else								\
		auth->naf_flags |= flags;				\
									\
	if ((auth->naf_flags & NAF_USERID_IN_SET) &&			\
	    (auth->naf_flags & NAF_PASSWORD_IN_SET))			\
		auth->authenticate_target = 1;				\
	else								\
		auth->authenticate_target = 0;				\
									\
	return count;							\
}

#define DEF_NACL_AUTH_STR(name, flags)					\
	__DEF_NACL_AUTH_STR(nacl_auth, name, flags)			\
static ssize_t iscsi_nacl_auth_##name##_show(struct config_item *item,	\
		char *page)						\
{									\
	struct se_node_acl *nacl = auth_to_nacl(item);			\
	return __iscsi_nacl_auth_##name##_show(container_of(nacl,	\
			struct iscsi_node_acl, se_node_acl), page);	\
}									\
static ssize_t iscsi_nacl_auth_##name##_store(struct config_item *item,	\
		const char *page, size_t count)				\
{									\
	struct se_node_acl *nacl = auth_to_nacl(item);			\
	return __iscsi_nacl_auth_##name##_store(container_of(nacl,	\
			struct iscsi_node_acl, se_node_acl), page, count); \
}									\
									\
CONFIGFS_ATTR(iscsi_nacl_auth_, name)

/*
 * One-way authentication userid
 */
DEF_NACL_AUTH_STR(userid, NAF_USERID_SET);
DEF_NACL_AUTH_STR(password, NAF_PASSWORD_SET);
DEF_NACL_AUTH_STR(userid_mutual, NAF_USERID_IN_SET);
DEF_NACL_AUTH_STR(password_mutual, NAF_PASSWORD_IN_SET);

#define __DEF_NACL_AUTH_INT(prefix, name)				\
static ssize_t __iscsi_##prefix##_##name##_show(				\
	struct iscsi_node_acl *nacl,					\
	char *page)							\
{									\
	struct iscsi_node_auth *auth = &nacl->node_auth;		\
									\
	if (!capable(CAP_SYS_ADMIN))					\
		return -EPERM;						\
									\
	return snprintf(page, PAGE_SIZE, "%d\n", auth->name);		\
}

#define DEF_NACL_AUTH_INT(name)						\
	__DEF_NACL_AUTH_INT(nacl_auth, name)				\
static ssize_t iscsi_nacl_auth_##name##_show(struct config_item *item,	\
		char *page)						\
{									\
	struct se_node_acl *nacl = auth_to_nacl(item);			\
	return __iscsi_nacl_auth_##name##_show(container_of(nacl,	\
			struct iscsi_node_acl, se_node_acl), page);	\
}									\
									\
CONFIGFS_ATTR_RO(iscsi_nacl_auth_, name)

DEF_NACL_AUTH_INT(authenticate_target);

static struct configfs_attribute *lio_target_nacl_auth_attrs[] = {
	&iscsi_nacl_auth_attr_userid,
	&iscsi_nacl_auth_attr_password,
	&iscsi_nacl_auth_attr_authenticate_target,
	&iscsi_nacl_auth_attr_userid_mutual,
	&iscsi_nacl_auth_attr_password_mutual,
	NULL,
};

/* End items for lio_target_nacl_auth_cit */

/* Start items for lio_target_nacl_param_cit */

#define ISCSI_NACL_PARAM(name)						\
static ssize_t iscsi_nacl_param_##name##_show(struct config_item *item,	\
		char *page)						\
{									\
	struct se_node_acl *se_nacl = param_to_nacl(item);		\
	struct iscsi_session *sess;					\
	struct se_session *se_sess;					\
	ssize_t rb;							\
									\
	spin_lock_bh(&se_nacl->nacl_sess_lock);				\
	se_sess = se_nacl->nacl_sess;					\
	if (!se_sess) {							\
		rb = snprintf(page, PAGE_SIZE,				\
			"No Active iSCSI Session\n");			\
	} else {							\
		sess = se_sess->fabric_sess_ptr;			\
		rb = snprintf(page, PAGE_SIZE, "%u\n",			\
			(u32)sess->sess_ops->name);			\
	}								\
	spin_unlock_bh(&se_nacl->nacl_sess_lock);			\
									\
	return rb;							\
}									\
									\
CONFIGFS_ATTR_RO(iscsi_nacl_param_, name)

ISCSI_NACL_PARAM(MaxConnections);
ISCSI_NACL_PARAM(InitialR2T);
ISCSI_NACL_PARAM(ImmediateData);
ISCSI_NACL_PARAM(MaxBurstLength);
ISCSI_NACL_PARAM(FirstBurstLength);
ISCSI_NACL_PARAM(DefaultTime2Wait);
ISCSI_NACL_PARAM(DefaultTime2Retain);
ISCSI_NACL_PARAM(MaxOutstandingR2T);
ISCSI_NACL_PARAM(DataPDUInOrder);
ISCSI_NACL_PARAM(DataSequenceInOrder);
ISCSI_NACL_PARAM(ErrorRecoveryLevel);

static struct configfs_attribute *lio_target_nacl_param_attrs[] = {
	&iscsi_nacl_param_attr_MaxConnections,
	&iscsi_nacl_param_attr_InitialR2T,
	&iscsi_nacl_param_attr_ImmediateData,
	&iscsi_nacl_param_attr_MaxBurstLength,
	&iscsi_nacl_param_attr_FirstBurstLength,
	&iscsi_nacl_param_attr_DefaultTime2Wait,
	&iscsi_nacl_param_attr_DefaultTime2Retain,
	&iscsi_nacl_param_attr_MaxOutstandingR2T,
	&iscsi_nacl_param_attr_DataPDUInOrder,
	&iscsi_nacl_param_attr_DataSequenceInOrder,
	&iscsi_nacl_param_attr_ErrorRecoveryLevel,
	NULL,
};

/* End items for lio_target_nacl_param_cit */

/* Start items for lio_target_acl_cit */

static ssize_t lio_target_nacl_info_show(struct config_item *item, char *page)
{
	struct se_node_acl *se_nacl = acl_to_nacl(item);
	struct iscsi_session *sess;
	struct iscsi_conn *conn;
	struct se_session *se_sess;
	ssize_t rb = 0;
	u32 max_cmd_sn;

	spin_lock_bh(&se_nacl->nacl_sess_lock);
	se_sess = se_nacl->nacl_sess;
	if (!se_sess) {
		rb += sprintf(page+rb, "No active iSCSI Session for Initiator"
			" Endpoint: %s\n", se_nacl->initiatorname);
	} else {
		sess = se_sess->fabric_sess_ptr;

		rb += sprintf(page+rb, "InitiatorName: %s\n",
			sess->sess_ops->InitiatorName);
		rb += sprintf(page+rb, "InitiatorAlias: %s\n",
			sess->sess_ops->InitiatorAlias);

		rb += sprintf(page+rb,
			      "LIO Session ID: %u   ISID: 0x%6ph  TSIH: %hu  ",
			      sess->sid, sess->isid, sess->tsih);
		rb += sprintf(page+rb, "SessionType: %s\n",
				(sess->sess_ops->SessionType) ?
				"Discovery" : "Normal");
		rb += sprintf(page+rb, "Session State: ");
		switch (sess->session_state) {
		case TARG_SESS_STATE_FREE:
			rb += sprintf(page+rb, "TARG_SESS_FREE\n");
			break;
		case TARG_SESS_STATE_ACTIVE:
			rb += sprintf(page+rb, "TARG_SESS_STATE_ACTIVE\n");
			break;
		case TARG_SESS_STATE_LOGGED_IN:
			rb += sprintf(page+rb, "TARG_SESS_STATE_LOGGED_IN\n");
			break;
		case TARG_SESS_STATE_FAILED:
			rb += sprintf(page+rb, "TARG_SESS_STATE_FAILED\n");
			break;
		case TARG_SESS_STATE_IN_CONTINUE:
			rb += sprintf(page+rb, "TARG_SESS_STATE_IN_CONTINUE\n");
			break;
		default:
			rb += sprintf(page+rb, "ERROR: Unknown Session"
					" State!\n");
			break;
		}

		rb += sprintf(page+rb, "---------------------[iSCSI Session"
				" Values]-----------------------\n");
		rb += sprintf(page+rb, "  CmdSN/WR  :  CmdSN/WC  :  ExpCmdSN"
				"  :  MaxCmdSN  :     ITT    :     TTT\n");
		max_cmd_sn = (u32) atomic_read(&sess->max_cmd_sn);
		rb += sprintf(page+rb, " 0x%08x   0x%08x   0x%08x   0x%08x"
				"   0x%08x   0x%08x\n",
			sess->cmdsn_window,
			(max_cmd_sn - sess->exp_cmd_sn) + 1,
			sess->exp_cmd_sn, max_cmd_sn,
			sess->init_task_tag, sess->targ_xfer_tag);
		rb += sprintf(page+rb, "----------------------[iSCSI"
				" Connections]-------------------------\n");

		spin_lock(&sess->conn_lock);
		list_for_each_entry(conn, &sess->sess_conn_list, conn_list) {
			rb += sprintf(page+rb, "CID: %hu  Connection"
					" State: ", conn->cid);
			switch (conn->conn_state) {
			case TARG_CONN_STATE_FREE:
				rb += sprintf(page+rb,
					"TARG_CONN_STATE_FREE\n");
				break;
			case TARG_CONN_STATE_XPT_UP:
				rb += sprintf(page+rb,
					"TARG_CONN_STATE_XPT_UP\n");
				break;
			case TARG_CONN_STATE_IN_LOGIN:
				rb += sprintf(page+rb,
					"TARG_CONN_STATE_IN_LOGIN\n");
				break;
			case TARG_CONN_STATE_LOGGED_IN:
				rb += sprintf(page+rb,
					"TARG_CONN_STATE_LOGGED_IN\n");
				break;
			case TARG_CONN_STATE_IN_LOGOUT:
				rb += sprintf(page+rb,
					"TARG_CONN_STATE_IN_LOGOUT\n");
				break;
			case TARG_CONN_STATE_LOGOUT_REQUESTED:
				rb += sprintf(page+rb,
					"TARG_CONN_STATE_LOGOUT_REQUESTED\n");
				break;
			case TARG_CONN_STATE_CLEANUP_WAIT:
				rb += sprintf(page+rb,
					"TARG_CONN_STATE_CLEANUP_WAIT\n");
				break;
			default:
				rb += sprintf(page+rb,
					"ERROR: Unknown Connection State!\n");
				break;
			}

			rb += sprintf(page+rb, "   Address %pISc %s", &conn->login_sockaddr,
				(conn->network_transport == ISCSI_TCP) ?
				"TCP" : "SCTP");
			rb += sprintf(page+rb, "  StatSN: 0x%08x\n",
				conn->stat_sn);
		}
		spin_unlock(&sess->conn_lock);
	}
	spin_unlock_bh(&se_nacl->nacl_sess_lock);

	return rb;
}

static ssize_t lio_target_nacl_cmdsn_depth_show(struct config_item *item,
		char *page)
{
	return sprintf(page, "%u\n", acl_to_nacl(item)->queue_depth);
}

static ssize_t lio_target_nacl_cmdsn_depth_store(struct config_item *item,
		const char *page, size_t count)
{
	struct se_node_acl *se_nacl = acl_to_nacl(item);
	struct se_portal_group *se_tpg = se_nacl->se_tpg;
	struct iscsi_portal_group *tpg = container_of(se_tpg,
			struct iscsi_portal_group, tpg_se_tpg);
	struct config_item *acl_ci, *tpg_ci, *wwn_ci;
	u32 cmdsn_depth = 0;
	int ret;

	ret = kstrtou32(page, 0, &cmdsn_depth);
	if (ret)
		return ret;
	if (cmdsn_depth > TA_DEFAULT_CMDSN_DEPTH_MAX) {
		pr_err("Passed cmdsn_depth: %u exceeds"
			" TA_DEFAULT_CMDSN_DEPTH_MAX: %u\n", cmdsn_depth,
			TA_DEFAULT_CMDSN_DEPTH_MAX);
		return -EINVAL;
	}
	acl_ci = &se_nacl->acl_group.cg_item;
	if (!acl_ci) {
		pr_err("Unable to locatel acl_ci\n");
		return -EINVAL;
	}
	tpg_ci = &acl_ci->ci_parent->ci_group->cg_item;
	if (!tpg_ci) {
		pr_err("Unable to locate tpg_ci\n");
		return -EINVAL;
	}
	wwn_ci = &tpg_ci->ci_group->cg_item;
	if (!wwn_ci) {
		pr_err("Unable to locate config_item wwn_ci\n");
		return -EINVAL;
	}

	if (iscsit_get_tpg(tpg) < 0)
		return -EINVAL;

	ret = core_tpg_set_initiator_node_queue_depth(se_nacl, cmdsn_depth);

	pr_debug("LIO_Target_ConfigFS: %s/%s Set CmdSN Window: %u for"
		"InitiatorName: %s\n", config_item_name(wwn_ci),
		config_item_name(tpg_ci), cmdsn_depth,
		config_item_name(acl_ci));

	iscsit_put_tpg(tpg);
	return (!ret) ? count : (ssize_t)ret;
}

static ssize_t lio_target_nacl_tag_show(struct config_item *item, char *page)
{
	return snprintf(page, PAGE_SIZE, "%s", acl_to_nacl(item)->acl_tag);
}

static ssize_t lio_target_nacl_tag_store(struct config_item *item,
		const char *page, size_t count)
{
	struct se_node_acl *se_nacl = acl_to_nacl(item);
	int ret;

	ret = core_tpg_set_initiator_node_tag(se_nacl->se_tpg, se_nacl, page);

	if (ret < 0)
		return ret;
	return count;
}

CONFIGFS_ATTR_RO(lio_target_nacl_, info);
CONFIGFS_ATTR(lio_target_nacl_, cmdsn_depth);
CONFIGFS_ATTR(lio_target_nacl_, tag);

static struct configfs_attribute *lio_target_initiator_attrs[] = {
	&lio_target_nacl_attr_info,
	&lio_target_nacl_attr_cmdsn_depth,
	&lio_target_nacl_attr_tag,
	NULL,
};

static int lio_target_init_nodeacl(struct se_node_acl *se_nacl,
		const char *name)
{
	struct iscsi_node_acl *acl =
		container_of(se_nacl, struct iscsi_node_acl, se_node_acl);

	config_group_init_type_name(&acl->node_stat_grps.iscsi_sess_stats_group,
			"iscsi_sess_stats", &iscsi_stat_sess_cit);
	configfs_add_default_group(&acl->node_stat_grps.iscsi_sess_stats_group,
			&se_nacl->acl_fabric_stat_group);
	return 0;
}

<<<<<<< HEAD
static void lio_target_cleanup_nodeacl( struct se_node_acl *se_nacl)
{
	struct iscsi_node_acl *acl = container_of(se_nacl,
			struct iscsi_node_acl, se_node_acl);

	configfs_remove_default_groups(&acl->se_node_acl.acl_fabric_stat_group);
}

=======
>>>>>>> f03b24a8
/* End items for lio_target_acl_cit */

/* Start items for lio_target_tpg_attrib_cit */

#define DEF_TPG_ATTRIB(name)						\
									\
static ssize_t iscsi_tpg_attrib_##name##_show(struct config_item *item,	\
		char *page)						\
{									\
	struct se_portal_group *se_tpg = attrib_to_tpg(item);		\
	struct iscsi_portal_group *tpg = container_of(se_tpg,		\
			struct iscsi_portal_group, tpg_se_tpg);	\
	ssize_t rb;							\
									\
	if (iscsit_get_tpg(tpg) < 0)					\
		return -EINVAL;						\
									\
	rb = sprintf(page, "%u\n", tpg->tpg_attrib.name);		\
	iscsit_put_tpg(tpg);						\
	return rb;							\
}									\
									\
static ssize_t iscsi_tpg_attrib_##name##_store(struct config_item *item,\
		const char *page, size_t count)				\
{									\
	struct se_portal_group *se_tpg = attrib_to_tpg(item);		\
	struct iscsi_portal_group *tpg = container_of(se_tpg,		\
			struct iscsi_portal_group, tpg_se_tpg);	\
	u32 val;							\
	int ret;							\
									\
	if (iscsit_get_tpg(tpg) < 0)					\
		return -EINVAL;						\
									\
	ret = kstrtou32(page, 0, &val);					\
	if (ret)							\
		goto out;						\
	ret = iscsit_ta_##name(tpg, val);				\
	if (ret < 0)							\
		goto out;						\
									\
	iscsit_put_tpg(tpg);						\
	return count;							\
out:									\
	iscsit_put_tpg(tpg);						\
	return ret;							\
}									\
CONFIGFS_ATTR(iscsi_tpg_attrib_, name)

DEF_TPG_ATTRIB(authentication);
DEF_TPG_ATTRIB(login_timeout);
DEF_TPG_ATTRIB(netif_timeout);
DEF_TPG_ATTRIB(generate_node_acls);
DEF_TPG_ATTRIB(default_cmdsn_depth);
DEF_TPG_ATTRIB(cache_dynamic_acls);
DEF_TPG_ATTRIB(demo_mode_write_protect);
DEF_TPG_ATTRIB(prod_mode_write_protect);
DEF_TPG_ATTRIB(demo_mode_discovery);
DEF_TPG_ATTRIB(default_erl);
DEF_TPG_ATTRIB(t10_pi);
DEF_TPG_ATTRIB(fabric_prot_type);
DEF_TPG_ATTRIB(tpg_enabled_sendtargets);

static struct configfs_attribute *lio_target_tpg_attrib_attrs[] = {
	&iscsi_tpg_attrib_attr_authentication,
	&iscsi_tpg_attrib_attr_login_timeout,
	&iscsi_tpg_attrib_attr_netif_timeout,
	&iscsi_tpg_attrib_attr_generate_node_acls,
	&iscsi_tpg_attrib_attr_default_cmdsn_depth,
	&iscsi_tpg_attrib_attr_cache_dynamic_acls,
	&iscsi_tpg_attrib_attr_demo_mode_write_protect,
	&iscsi_tpg_attrib_attr_prod_mode_write_protect,
	&iscsi_tpg_attrib_attr_demo_mode_discovery,
	&iscsi_tpg_attrib_attr_default_erl,
	&iscsi_tpg_attrib_attr_t10_pi,
	&iscsi_tpg_attrib_attr_fabric_prot_type,
	&iscsi_tpg_attrib_attr_tpg_enabled_sendtargets,
	NULL,
};

/* End items for lio_target_tpg_attrib_cit */

/* Start items for lio_target_tpg_auth_cit */

#define __DEF_TPG_AUTH_STR(prefix, name, flags)					\
static ssize_t __iscsi_##prefix##_##name##_show(struct se_portal_group *se_tpg,	\
		char *page)							\
{										\
	struct iscsi_portal_group *tpg = container_of(se_tpg,			\
				struct iscsi_portal_group, tpg_se_tpg);		\
	struct iscsi_node_auth *auth = &tpg->tpg_demo_auth;			\
										\
	if (!capable(CAP_SYS_ADMIN))						\
		return -EPERM;							\
										\
	return snprintf(page, PAGE_SIZE, "%s\n", auth->name);			\
}										\
										\
static ssize_t __iscsi_##prefix##_##name##_store(struct se_portal_group *se_tpg,\
		const char *page, size_t count)					\
{										\
	struct iscsi_portal_group *tpg = container_of(se_tpg,			\
				struct iscsi_portal_group, tpg_se_tpg);		\
	struct iscsi_node_auth *auth = &tpg->tpg_demo_auth;			\
										\
	if (!capable(CAP_SYS_ADMIN))						\
		return -EPERM;							\
										\
	snprintf(auth->name, sizeof(auth->name), "%s", page);			\
	if (!(strncmp("NULL", auth->name, 4)))					\
		auth->naf_flags &= ~flags;					\
	else									\
		auth->naf_flags |= flags;					\
										\
	if ((auth->naf_flags & NAF_USERID_IN_SET) &&				\
	    (auth->naf_flags & NAF_PASSWORD_IN_SET))				\
		auth->authenticate_target = 1;					\
	else									\
		auth->authenticate_target = 0;					\
										\
	return count;								\
}

#define DEF_TPG_AUTH_STR(name, flags)						\
	__DEF_TPG_AUTH_STR(tpg_auth, name, flags)				\
static ssize_t iscsi_tpg_auth_##name##_show(struct config_item *item,		\
		char *page)							\
{										\
	return __iscsi_tpg_auth_##name##_show(auth_to_tpg(item), page);		\
}										\
										\
static ssize_t iscsi_tpg_auth_##name##_store(struct config_item *item,		\
		const char *page, size_t count)					\
{										\
	return __iscsi_tpg_auth_##name##_store(auth_to_tpg(item), page, count);	\
}										\
										\
CONFIGFS_ATTR(iscsi_tpg_auth_, name);


DEF_TPG_AUTH_STR(userid, NAF_USERID_SET);
DEF_TPG_AUTH_STR(password, NAF_PASSWORD_SET);
DEF_TPG_AUTH_STR(userid_mutual, NAF_USERID_IN_SET);
DEF_TPG_AUTH_STR(password_mutual, NAF_PASSWORD_IN_SET);

#define __DEF_TPG_AUTH_INT(prefix, name)					\
static ssize_t __iscsi_##prefix##_##name##_show(struct se_portal_group *se_tpg,	\
		char *page)								\
{										\
	struct iscsi_portal_group *tpg = container_of(se_tpg,			\
				struct iscsi_portal_group, tpg_se_tpg);		\
	struct iscsi_node_auth *auth = &tpg->tpg_demo_auth;			\
										\
	if (!capable(CAP_SYS_ADMIN))						\
		return -EPERM;							\
										\
	return snprintf(page, PAGE_SIZE, "%d\n", auth->name);			\
}

#define DEF_TPG_AUTH_INT(name)							\
	__DEF_TPG_AUTH_INT(tpg_auth, name)					\
static ssize_t iscsi_tpg_auth_##name##_show(struct config_item *item,		\
		char *page) \
{										\
	return __iscsi_tpg_auth_##name##_show(auth_to_tpg(item), page);		\
}										\
CONFIGFS_ATTR_RO(iscsi_tpg_auth_, name);

DEF_TPG_AUTH_INT(authenticate_target);

static struct configfs_attribute *lio_target_tpg_auth_attrs[] = {
	&iscsi_tpg_auth_attr_userid,
	&iscsi_tpg_auth_attr_password,
	&iscsi_tpg_auth_attr_authenticate_target,
	&iscsi_tpg_auth_attr_userid_mutual,
	&iscsi_tpg_auth_attr_password_mutual,
	NULL,
};

/* End items for lio_target_tpg_auth_cit */

/* Start items for lio_target_tpg_param_cit */

#define DEF_TPG_PARAM(name)						\
static ssize_t iscsi_tpg_param_##name##_show(struct config_item *item,	\
		char *page)						\
{									\
	struct se_portal_group *se_tpg = param_to_tpg(item);		\
	struct iscsi_portal_group *tpg = container_of(se_tpg,		\
			struct iscsi_portal_group, tpg_se_tpg);		\
	struct iscsi_param *param;					\
	ssize_t rb;							\
									\
	if (iscsit_get_tpg(tpg) < 0)					\
		return -EINVAL;						\
									\
	param = iscsi_find_param_from_key(__stringify(name),		\
				tpg->param_list);			\
	if (!param) {							\
		iscsit_put_tpg(tpg);					\
		return -EINVAL;						\
	}								\
	rb = snprintf(page, PAGE_SIZE, "%s\n", param->value);		\
									\
	iscsit_put_tpg(tpg);						\
	return rb;							\
}									\
static ssize_t iscsi_tpg_param_##name##_store(struct config_item *item, \
		const char *page, size_t count)				\
{									\
	struct se_portal_group *se_tpg = param_to_tpg(item);		\
	struct iscsi_portal_group *tpg = container_of(se_tpg,		\
			struct iscsi_portal_group, tpg_se_tpg);		\
	char *buf;							\
	int ret, len;							\
									\
	buf = kzalloc(PAGE_SIZE, GFP_KERNEL);				\
	if (!buf)							\
		return -ENOMEM;						\
	len = snprintf(buf, PAGE_SIZE, "%s=%s", __stringify(name), page);	\
	if (isspace(buf[len-1]))					\
		buf[len-1] = '\0'; /* Kill newline */			\
									\
	if (iscsit_get_tpg(tpg) < 0) {					\
		kfree(buf);						\
		return -EINVAL;						\
	}								\
									\
	ret = iscsi_change_param_value(buf, tpg->param_list, 1);	\
	if (ret < 0)							\
		goto out;						\
									\
	kfree(buf);							\
	iscsit_put_tpg(tpg);						\
	return count;							\
out:									\
	kfree(buf);							\
	iscsit_put_tpg(tpg);						\
	return -EINVAL;							\
}									\
CONFIGFS_ATTR(iscsi_tpg_param_, name)

DEF_TPG_PARAM(AuthMethod);
DEF_TPG_PARAM(HeaderDigest);
DEF_TPG_PARAM(DataDigest);
DEF_TPG_PARAM(MaxConnections);
DEF_TPG_PARAM(TargetAlias);
DEF_TPG_PARAM(InitialR2T);
DEF_TPG_PARAM(ImmediateData);
DEF_TPG_PARAM(MaxRecvDataSegmentLength);
DEF_TPG_PARAM(MaxXmitDataSegmentLength);
DEF_TPG_PARAM(MaxBurstLength);
DEF_TPG_PARAM(FirstBurstLength);
DEF_TPG_PARAM(DefaultTime2Wait);
DEF_TPG_PARAM(DefaultTime2Retain);
DEF_TPG_PARAM(MaxOutstandingR2T);
DEF_TPG_PARAM(DataPDUInOrder);
DEF_TPG_PARAM(DataSequenceInOrder);
DEF_TPG_PARAM(ErrorRecoveryLevel);
DEF_TPG_PARAM(IFMarker);
DEF_TPG_PARAM(OFMarker);
DEF_TPG_PARAM(IFMarkInt);
DEF_TPG_PARAM(OFMarkInt);

static struct configfs_attribute *lio_target_tpg_param_attrs[] = {
	&iscsi_tpg_param_attr_AuthMethod,
	&iscsi_tpg_param_attr_HeaderDigest,
	&iscsi_tpg_param_attr_DataDigest,
	&iscsi_tpg_param_attr_MaxConnections,
	&iscsi_tpg_param_attr_TargetAlias,
	&iscsi_tpg_param_attr_InitialR2T,
	&iscsi_tpg_param_attr_ImmediateData,
	&iscsi_tpg_param_attr_MaxRecvDataSegmentLength,
	&iscsi_tpg_param_attr_MaxXmitDataSegmentLength,
	&iscsi_tpg_param_attr_MaxBurstLength,
	&iscsi_tpg_param_attr_FirstBurstLength,
	&iscsi_tpg_param_attr_DefaultTime2Wait,
	&iscsi_tpg_param_attr_DefaultTime2Retain,
	&iscsi_tpg_param_attr_MaxOutstandingR2T,
	&iscsi_tpg_param_attr_DataPDUInOrder,
	&iscsi_tpg_param_attr_DataSequenceInOrder,
	&iscsi_tpg_param_attr_ErrorRecoveryLevel,
	&iscsi_tpg_param_attr_IFMarker,
	&iscsi_tpg_param_attr_OFMarker,
	&iscsi_tpg_param_attr_IFMarkInt,
	&iscsi_tpg_param_attr_OFMarkInt,
	NULL,
};

/* End items for lio_target_tpg_param_cit */

/* Start items for lio_target_tpg_cit */

static ssize_t lio_target_tpg_enable_show(struct config_item *item, char *page)
{
	struct se_portal_group *se_tpg = to_tpg(item);
	struct iscsi_portal_group *tpg = container_of(se_tpg,
			struct iscsi_portal_group, tpg_se_tpg);
	ssize_t len;

	spin_lock(&tpg->tpg_state_lock);
	len = sprintf(page, "%d\n",
			(tpg->tpg_state == TPG_STATE_ACTIVE) ? 1 : 0);
	spin_unlock(&tpg->tpg_state_lock);

	return len;
}

static ssize_t lio_target_tpg_enable_store(struct config_item *item,
		const char *page, size_t count)
{
	struct se_portal_group *se_tpg = to_tpg(item);
	struct iscsi_portal_group *tpg = container_of(se_tpg,
			struct iscsi_portal_group, tpg_se_tpg);
	u32 op;
	int ret;

	ret = kstrtou32(page, 0, &op);
	if (ret)
		return ret;
	if ((op != 1) && (op != 0)) {
		pr_err("Illegal value for tpg_enable: %u\n", op);
		return -EINVAL;
	}

	ret = iscsit_get_tpg(tpg);
	if (ret < 0)
		return -EINVAL;

	if (op) {
		ret = iscsit_tpg_enable_portal_group(tpg);
		if (ret < 0)
			goto out;
	} else {
		/*
		 * iscsit_tpg_disable_portal_group() assumes force=1
		 */
		ret = iscsit_tpg_disable_portal_group(tpg, 1);
		if (ret < 0)
			goto out;
	}

	iscsit_put_tpg(tpg);
	return count;
out:
	iscsit_put_tpg(tpg);
	return -EINVAL;
}


static ssize_t lio_target_tpg_dynamic_sessions_show(struct config_item *item,
		char *page)
{
	return target_show_dynamic_sessions(to_tpg(item), page);
}

CONFIGFS_ATTR(lio_target_tpg_, enable);
CONFIGFS_ATTR_RO(lio_target_tpg_, dynamic_sessions);

static struct configfs_attribute *lio_target_tpg_attrs[] = {
	&lio_target_tpg_attr_enable,
	&lio_target_tpg_attr_dynamic_sessions,
	NULL,
};

/* End items for lio_target_tpg_cit */

/* Start items for lio_target_tiqn_cit */

static struct se_portal_group *lio_target_tiqn_addtpg(
	struct se_wwn *wwn,
	struct config_group *group,
	const char *name)
{
	struct iscsi_portal_group *tpg;
	struct iscsi_tiqn *tiqn;
	char *tpgt_str;
	int ret;
	u16 tpgt;

	tiqn = container_of(wwn, struct iscsi_tiqn, tiqn_wwn);
	/*
	 * Only tpgt_# directory groups can be created below
	 * target/iscsi/iqn.superturodiskarry/
	 */
	tpgt_str = strstr(name, "tpgt_");
	if (!tpgt_str) {
		pr_err("Unable to locate \"tpgt_#\" directory"
				" group\n");
		return NULL;
	}
	tpgt_str += 5; /* Skip ahead of "tpgt_" */
	ret = kstrtou16(tpgt_str, 0, &tpgt);
	if (ret)
		return NULL;

	tpg = iscsit_alloc_portal_group(tiqn, tpgt);
	if (!tpg)
		return NULL;

	ret = core_tpg_register(wwn, &tpg->tpg_se_tpg, SCSI_PROTOCOL_ISCSI);
	if (ret < 0)
		return NULL;

	ret = iscsit_tpg_add_portal_group(tiqn, tpg);
	if (ret != 0)
		goto out;

	pr_debug("LIO_Target_ConfigFS: REGISTER -> %s\n", tiqn->tiqn);
	pr_debug("LIO_Target_ConfigFS: REGISTER -> Allocated TPG: %s\n",
			name);
	return &tpg->tpg_se_tpg;
out:
	core_tpg_deregister(&tpg->tpg_se_tpg);
	kfree(tpg);
	return NULL;
}

static void lio_target_tiqn_deltpg(struct se_portal_group *se_tpg)
{
	struct iscsi_portal_group *tpg;
	struct iscsi_tiqn *tiqn;

	tpg = container_of(se_tpg, struct iscsi_portal_group, tpg_se_tpg);
	tiqn = tpg->tpg_tiqn;
	/*
	 * iscsit_tpg_del_portal_group() assumes force=1
	 */
	pr_debug("LIO_Target_ConfigFS: DEREGISTER -> Releasing TPG\n");
	iscsit_tpg_del_portal_group(tiqn, tpg, 1);
}

/* End items for lio_target_tiqn_cit */

/* Start LIO-Target TIQN struct contig_item lio_target_cit */

static ssize_t lio_target_wwn_lio_version_show(struct config_item *item,
		char *page)
{
	return sprintf(page, "Datera Inc. iSCSI Target "ISCSIT_VERSION"\n");
}

CONFIGFS_ATTR_RO(lio_target_wwn_, lio_version);

static struct configfs_attribute *lio_target_wwn_attrs[] = {
	&lio_target_wwn_attr_lio_version,
	NULL,
};

static struct se_wwn *lio_target_call_coreaddtiqn(
	struct target_fabric_configfs *tf,
	struct config_group *group,
	const char *name)
{
	struct iscsi_tiqn *tiqn;

	tiqn = iscsit_add_tiqn((unsigned char *)name);
	if (IS_ERR(tiqn))
		return ERR_CAST(tiqn);

<<<<<<< HEAD
=======
	pr_debug("LIO_Target_ConfigFS: REGISTER -> %s\n", tiqn->tiqn);
	pr_debug("LIO_Target_ConfigFS: REGISTER -> Allocated Node:"
			" %s\n", name);
	return &tiqn->tiqn_wwn;
}

static void lio_target_add_wwn_groups(struct se_wwn *wwn)
{
	struct iscsi_tiqn *tiqn = container_of(wwn, struct iscsi_tiqn, tiqn_wwn);

>>>>>>> f03b24a8
	config_group_init_type_name(&tiqn->tiqn_stat_grps.iscsi_instance_group,
			"iscsi_instance", &iscsi_stat_instance_cit);
	configfs_add_default_group(&tiqn->tiqn_stat_grps.iscsi_instance_group,
			&tiqn->tiqn_wwn.fabric_stat_group);

	config_group_init_type_name(&tiqn->tiqn_stat_grps.iscsi_sess_err_group,
			"iscsi_sess_err", &iscsi_stat_sess_err_cit);
	configfs_add_default_group(&tiqn->tiqn_stat_grps.iscsi_sess_err_group,
			&tiqn->tiqn_wwn.fabric_stat_group);

	config_group_init_type_name(&tiqn->tiqn_stat_grps.iscsi_tgt_attr_group,
			"iscsi_tgt_attr", &iscsi_stat_tgt_attr_cit);
	configfs_add_default_group(&tiqn->tiqn_stat_grps.iscsi_tgt_attr_group,
			&tiqn->tiqn_wwn.fabric_stat_group);

	config_group_init_type_name(&tiqn->tiqn_stat_grps.iscsi_login_stats_group,
			"iscsi_login_stats", &iscsi_stat_login_cit);
	configfs_add_default_group(&tiqn->tiqn_stat_grps.iscsi_login_stats_group,
			&tiqn->tiqn_wwn.fabric_stat_group);

	config_group_init_type_name(&tiqn->tiqn_stat_grps.iscsi_logout_stats_group,
			"iscsi_logout_stats", &iscsi_stat_logout_cit);
	configfs_add_default_group(&tiqn->tiqn_stat_grps.iscsi_logout_stats_group,
			&tiqn->tiqn_wwn.fabric_stat_group);
<<<<<<< HEAD


	pr_debug("LIO_Target_ConfigFS: REGISTER -> %s\n", tiqn->tiqn);
	pr_debug("LIO_Target_ConfigFS: REGISTER -> Allocated Node:"
			" %s\n", name);
	return &tiqn->tiqn_wwn;
=======
>>>>>>> f03b24a8
}

static void lio_target_call_coredeltiqn(
	struct se_wwn *wwn)
{
	struct iscsi_tiqn *tiqn = container_of(wwn, struct iscsi_tiqn, tiqn_wwn);
<<<<<<< HEAD

	configfs_remove_default_groups(&tiqn->tiqn_wwn.fabric_stat_group);
=======
>>>>>>> f03b24a8

	pr_debug("LIO_Target_ConfigFS: DEREGISTER -> %s\n",
			tiqn->tiqn);
	iscsit_del_tiqn(tiqn);
}

/* End LIO-Target TIQN struct contig_lio_target_cit */

/* Start lio_target_discovery_auth_cit */

#define DEF_DISC_AUTH_STR(name, flags)					\
	__DEF_NACL_AUTH_STR(disc, name, flags)				\
static ssize_t iscsi_disc_##name##_show(struct config_item *item, char *page) \
{									\
	return __iscsi_disc_##name##_show(&iscsit_global->discovery_acl,\
		page);							\
}									\
static ssize_t iscsi_disc_##name##_store(struct config_item *item,	\
		const char *page, size_t count)				\
{									\
	return __iscsi_disc_##name##_store(&iscsit_global->discovery_acl,	\
		page, count);						\
									\
}									\
CONFIGFS_ATTR(iscsi_disc_, name)

DEF_DISC_AUTH_STR(userid, NAF_USERID_SET);
DEF_DISC_AUTH_STR(password, NAF_PASSWORD_SET);
DEF_DISC_AUTH_STR(userid_mutual, NAF_USERID_IN_SET);
DEF_DISC_AUTH_STR(password_mutual, NAF_PASSWORD_IN_SET);

#define DEF_DISC_AUTH_INT(name)						\
	__DEF_NACL_AUTH_INT(disc, name)					\
static ssize_t iscsi_disc_##name##_show(struct config_item *item, char *page) \
{									\
	return __iscsi_disc_##name##_show(&iscsit_global->discovery_acl, \
			page);						\
}									\
CONFIGFS_ATTR_RO(iscsi_disc_, name)

DEF_DISC_AUTH_INT(authenticate_target);


static ssize_t iscsi_disc_enforce_discovery_auth_show(struct config_item *item,
		char *page)
{
	struct iscsi_node_auth *discovery_auth = &iscsit_global->discovery_acl.node_auth;

	return sprintf(page, "%d\n", discovery_auth->enforce_discovery_auth);
}

static ssize_t iscsi_disc_enforce_discovery_auth_store(struct config_item *item,
		const char *page, size_t count)
{
	struct iscsi_param *param;
	struct iscsi_portal_group *discovery_tpg = iscsit_global->discovery_tpg;
	u32 op;
	int err;

	err = kstrtou32(page, 0, &op);
	if (err)
		return -EINVAL;
	if ((op != 1) && (op != 0)) {
		pr_err("Illegal value for enforce_discovery_auth:"
				" %u\n", op);
		return -EINVAL;
	}

	if (!discovery_tpg) {
		pr_err("iscsit_global->discovery_tpg is NULL\n");
		return -EINVAL;
	}

	param = iscsi_find_param_from_key(AUTHMETHOD,
				discovery_tpg->param_list);
	if (!param)
		return -EINVAL;

	if (op) {
		/*
		 * Reset the AuthMethod key to CHAP.
		 */
		if (iscsi_update_param_value(param, CHAP) < 0)
			return -EINVAL;

		discovery_tpg->tpg_attrib.authentication = 1;
		iscsit_global->discovery_acl.node_auth.enforce_discovery_auth = 1;
		pr_debug("LIO-CORE[0] Successfully enabled"
			" authentication enforcement for iSCSI"
			" Discovery TPG\n");
	} else {
		/*
		 * Reset the AuthMethod key to CHAP,None
		 */
		if (iscsi_update_param_value(param, "CHAP,None") < 0)
			return -EINVAL;

		discovery_tpg->tpg_attrib.authentication = 0;
		iscsit_global->discovery_acl.node_auth.enforce_discovery_auth = 0;
		pr_debug("LIO-CORE[0] Successfully disabled"
			" authentication enforcement for iSCSI"
			" Discovery TPG\n");
	}

	return count;
}

CONFIGFS_ATTR(iscsi_disc_, enforce_discovery_auth);

static struct configfs_attribute *lio_target_discovery_auth_attrs[] = {
	&iscsi_disc_attr_userid,
	&iscsi_disc_attr_password,
	&iscsi_disc_attr_authenticate_target,
	&iscsi_disc_attr_userid_mutual,
	&iscsi_disc_attr_password_mutual,
	&iscsi_disc_attr_enforce_discovery_auth,
	NULL,
};

/* End lio_target_discovery_auth_cit */

/* Start functions for target_core_fabric_ops */

static char *iscsi_get_fabric_name(void)
{
	return "iSCSI";
}

static int iscsi_get_cmd_state(struct se_cmd *se_cmd)
{
	struct iscsi_cmd *cmd = container_of(se_cmd, struct iscsi_cmd, se_cmd);

	return cmd->i_state;
}

static u32 lio_sess_get_index(struct se_session *se_sess)
{
	struct iscsi_session *sess = se_sess->fabric_sess_ptr;

	return sess->session_index;
}

static u32 lio_sess_get_initiator_sid(
	struct se_session *se_sess,
	unsigned char *buf,
	u32 size)
{
	struct iscsi_session *sess = se_sess->fabric_sess_ptr;
	/*
	 * iSCSI Initiator Session Identifier from RFC-3720.
	 */
	return snprintf(buf, size, "%6phN", sess->isid);
}

static int lio_queue_data_in(struct se_cmd *se_cmd)
{
	struct iscsi_cmd *cmd = container_of(se_cmd, struct iscsi_cmd, se_cmd);

	cmd->i_state = ISTATE_SEND_DATAIN;
	cmd->conn->conn_transport->iscsit_queue_data_in(cmd->conn, cmd);

	return 0;
}

static int lio_write_pending(struct se_cmd *se_cmd)
{
	struct iscsi_cmd *cmd = container_of(se_cmd, struct iscsi_cmd, se_cmd);
	struct iscsi_conn *conn = cmd->conn;

	if (!cmd->immediate_data && !cmd->unsolicited_data)
		return conn->conn_transport->iscsit_get_dataout(conn, cmd, false);

	return 0;
}

static int lio_write_pending_status(struct se_cmd *se_cmd)
{
	struct iscsi_cmd *cmd = container_of(se_cmd, struct iscsi_cmd, se_cmd);
	int ret;

	spin_lock_bh(&cmd->istate_lock);
	ret = !(cmd->cmd_flags & ICF_GOT_LAST_DATAOUT);
	spin_unlock_bh(&cmd->istate_lock);

	return ret;
}

static int lio_queue_status(struct se_cmd *se_cmd)
{
	struct iscsi_cmd *cmd = container_of(se_cmd, struct iscsi_cmd, se_cmd);

	cmd->i_state = ISTATE_SEND_STATUS;

	if (cmd->se_cmd.scsi_status || cmd->sense_reason) {
		iscsit_add_cmd_to_response_queue(cmd, cmd->conn, cmd->i_state);
		return 0;
	}
	cmd->conn->conn_transport->iscsit_queue_status(cmd->conn, cmd);

	return 0;
}

static void lio_queue_tm_rsp(struct se_cmd *se_cmd)
{
	struct iscsi_cmd *cmd = container_of(se_cmd, struct iscsi_cmd, se_cmd);

	cmd->i_state = ISTATE_SEND_TASKMGTRSP;
	iscsit_add_cmd_to_response_queue(cmd, cmd->conn, cmd->i_state);
}

static void lio_aborted_task(struct se_cmd *se_cmd)
{
	struct iscsi_cmd *cmd = container_of(se_cmd, struct iscsi_cmd, se_cmd);

	cmd->conn->conn_transport->iscsit_aborted_task(cmd->conn, cmd);
}

static inline struct iscsi_portal_group *iscsi_tpg(struct se_portal_group *se_tpg)
{
	return container_of(se_tpg, struct iscsi_portal_group, tpg_se_tpg);
}

static char *lio_tpg_get_endpoint_wwn(struct se_portal_group *se_tpg)
{
	return iscsi_tpg(se_tpg)->tpg_tiqn->tiqn;
}

static u16 lio_tpg_get_tag(struct se_portal_group *se_tpg)
{
	return iscsi_tpg(se_tpg)->tpgt;
}

static u32 lio_tpg_get_default_depth(struct se_portal_group *se_tpg)
{
	return iscsi_tpg(se_tpg)->tpg_attrib.default_cmdsn_depth;
}

static int lio_tpg_check_demo_mode(struct se_portal_group *se_tpg)
{
	return iscsi_tpg(se_tpg)->tpg_attrib.generate_node_acls;
}

static int lio_tpg_check_demo_mode_cache(struct se_portal_group *se_tpg)
{
	return iscsi_tpg(se_tpg)->tpg_attrib.cache_dynamic_acls;
}

static int lio_tpg_check_demo_mode_write_protect(
	struct se_portal_group *se_tpg)
{
	return iscsi_tpg(se_tpg)->tpg_attrib.demo_mode_write_protect;
}

static int lio_tpg_check_prod_mode_write_protect(
	struct se_portal_group *se_tpg)
{
	return iscsi_tpg(se_tpg)->tpg_attrib.prod_mode_write_protect;
}

static int lio_tpg_check_prot_fabric_only(
	struct se_portal_group *se_tpg)
{
	/*
	 * Only report fabric_prot_type if t10_pi has also been enabled
	 * for incoming ib_isert sessions.
	 */
	if (!iscsi_tpg(se_tpg)->tpg_attrib.t10_pi)
		return 0;
	return iscsi_tpg(se_tpg)->tpg_attrib.fabric_prot_type;
}

/*
 * This function calls iscsit_inc_session_usage_count() on the
 * struct iscsi_session in question.
 */
static int lio_tpg_shutdown_session(struct se_session *se_sess)
{
	struct iscsi_session *sess = se_sess->fabric_sess_ptr;
	struct se_portal_group *se_tpg = &sess->tpg->tpg_se_tpg;

	spin_lock_bh(&se_tpg->session_lock);
	spin_lock(&sess->conn_lock);
	if (atomic_read(&sess->session_fall_back_to_erl0) ||
	    atomic_read(&sess->session_logout) ||
	    (sess->time2retain_timer_flags & ISCSI_TF_EXPIRED)) {
		spin_unlock(&sess->conn_lock);
		spin_unlock_bh(&se_tpg->session_lock);
		return 0;
	}
	atomic_set(&sess->session_reinstatement, 1);
	spin_unlock(&sess->conn_lock);

	iscsit_stop_time2retain_timer(sess);
	spin_unlock_bh(&se_tpg->session_lock);

	iscsit_stop_session(sess, 1, 1);
	return 1;
}

/*
 * Calls iscsit_dec_session_usage_count() as inverse of
 * lio_tpg_shutdown_session()
 */
static void lio_tpg_close_session(struct se_session *se_sess)
{
	struct iscsi_session *sess = se_sess->fabric_sess_ptr;
	/*
	 * If the iSCSI Session for the iSCSI Initiator Node exists,
	 * forcefully shutdown the iSCSI NEXUS.
	 */
	iscsit_close_session(sess);
}

static u32 lio_tpg_get_inst_index(struct se_portal_group *se_tpg)
{
	return iscsi_tpg(se_tpg)->tpg_tiqn->tiqn_index;
}

static void lio_set_default_node_attributes(struct se_node_acl *se_acl)
{
	struct iscsi_node_acl *acl = container_of(se_acl, struct iscsi_node_acl,
				se_node_acl);
	struct se_portal_group *se_tpg = se_acl->se_tpg;
	struct iscsi_portal_group *tpg = container_of(se_tpg,
				struct iscsi_portal_group, tpg_se_tpg);

	acl->node_attrib.nacl = acl;
	iscsit_set_default_node_attribues(acl, tpg);
}

static int lio_check_stop_free(struct se_cmd *se_cmd)
{
	return target_put_sess_cmd(se_cmd);
}

static void lio_release_cmd(struct se_cmd *se_cmd)
{
	struct iscsi_cmd *cmd = container_of(se_cmd, struct iscsi_cmd, se_cmd);

	pr_debug("Entering lio_release_cmd for se_cmd: %p\n", se_cmd);
	iscsit_release_cmd(cmd);
}

const struct target_core_fabric_ops iscsi_ops = {
	.module				= THIS_MODULE,
	.name				= "iscsi",
	.node_acl_size			= sizeof(struct iscsi_node_acl),
	.get_fabric_name		= iscsi_get_fabric_name,
	.tpg_get_wwn			= lio_tpg_get_endpoint_wwn,
	.tpg_get_tag			= lio_tpg_get_tag,
	.tpg_get_default_depth		= lio_tpg_get_default_depth,
	.tpg_check_demo_mode		= lio_tpg_check_demo_mode,
	.tpg_check_demo_mode_cache	= lio_tpg_check_demo_mode_cache,
	.tpg_check_demo_mode_write_protect =
			lio_tpg_check_demo_mode_write_protect,
	.tpg_check_prod_mode_write_protect =
			lio_tpg_check_prod_mode_write_protect,
	.tpg_check_prot_fabric_only	= &lio_tpg_check_prot_fabric_only,
	.tpg_get_inst_index		= lio_tpg_get_inst_index,
	.check_stop_free		= lio_check_stop_free,
	.release_cmd			= lio_release_cmd,
	.shutdown_session		= lio_tpg_shutdown_session,
	.close_session			= lio_tpg_close_session,
	.sess_get_index			= lio_sess_get_index,
	.sess_get_initiator_sid		= lio_sess_get_initiator_sid,
	.write_pending			= lio_write_pending,
	.write_pending_status		= lio_write_pending_status,
	.set_default_node_attributes	= lio_set_default_node_attributes,
	.get_cmd_state			= iscsi_get_cmd_state,
	.queue_data_in			= lio_queue_data_in,
	.queue_status			= lio_queue_status,
	.queue_tm_rsp			= lio_queue_tm_rsp,
	.aborted_task			= lio_aborted_task,
	.fabric_make_wwn		= lio_target_call_coreaddtiqn,
	.fabric_drop_wwn		= lio_target_call_coredeltiqn,
	.add_wwn_groups			= lio_target_add_wwn_groups,
	.fabric_make_tpg		= lio_target_tiqn_addtpg,
	.fabric_drop_tpg		= lio_target_tiqn_deltpg,
	.fabric_make_np			= lio_target_call_addnptotpg,
	.fabric_drop_np			= lio_target_call_delnpfromtpg,
	.fabric_init_nodeacl		= lio_target_init_nodeacl,

	.tfc_discovery_attrs		= lio_target_discovery_auth_attrs,
	.tfc_wwn_attrs			= lio_target_wwn_attrs,
	.tfc_tpg_base_attrs		= lio_target_tpg_attrs,
	.tfc_tpg_attrib_attrs		= lio_target_tpg_attrib_attrs,
	.tfc_tpg_auth_attrs		= lio_target_tpg_auth_attrs,
	.tfc_tpg_param_attrs		= lio_target_tpg_param_attrs,
	.tfc_tpg_np_base_attrs		= lio_target_portal_attrs,
	.tfc_tpg_nacl_base_attrs	= lio_target_initiator_attrs,
	.tfc_tpg_nacl_attrib_attrs	= lio_target_nacl_attrib_attrs,
	.tfc_tpg_nacl_auth_attrs	= lio_target_nacl_auth_attrs,
	.tfc_tpg_nacl_param_attrs	= lio_target_nacl_param_attrs,
};<|MERGE_RESOLUTION|>--- conflicted
+++ resolved
@@ -779,17 +779,6 @@
 	return 0;
 }
 
-<<<<<<< HEAD
-static void lio_target_cleanup_nodeacl( struct se_node_acl *se_nacl)
-{
-	struct iscsi_node_acl *acl = container_of(se_nacl,
-			struct iscsi_node_acl, se_node_acl);
-
-	configfs_remove_default_groups(&acl->se_node_acl.acl_fabric_stat_group);
-}
-
-=======
->>>>>>> f03b24a8
 /* End items for lio_target_acl_cit */
 
 /* Start items for lio_target_tpg_attrib_cit */
@@ -1250,8 +1239,6 @@
 	if (IS_ERR(tiqn))
 		return ERR_CAST(tiqn);
 
-<<<<<<< HEAD
-=======
 	pr_debug("LIO_Target_ConfigFS: REGISTER -> %s\n", tiqn->tiqn);
 	pr_debug("LIO_Target_ConfigFS: REGISTER -> Allocated Node:"
 			" %s\n", name);
@@ -1262,7 +1249,6 @@
 {
 	struct iscsi_tiqn *tiqn = container_of(wwn, struct iscsi_tiqn, tiqn_wwn);
 
->>>>>>> f03b24a8
 	config_group_init_type_name(&tiqn->tiqn_stat_grps.iscsi_instance_group,
 			"iscsi_instance", &iscsi_stat_instance_cit);
 	configfs_add_default_group(&tiqn->tiqn_stat_grps.iscsi_instance_group,
@@ -1287,26 +1273,12 @@
 			"iscsi_logout_stats", &iscsi_stat_logout_cit);
 	configfs_add_default_group(&tiqn->tiqn_stat_grps.iscsi_logout_stats_group,
 			&tiqn->tiqn_wwn.fabric_stat_group);
-<<<<<<< HEAD
-
-
-	pr_debug("LIO_Target_ConfigFS: REGISTER -> %s\n", tiqn->tiqn);
-	pr_debug("LIO_Target_ConfigFS: REGISTER -> Allocated Node:"
-			" %s\n", name);
-	return &tiqn->tiqn_wwn;
-=======
->>>>>>> f03b24a8
 }
 
 static void lio_target_call_coredeltiqn(
 	struct se_wwn *wwn)
 {
 	struct iscsi_tiqn *tiqn = container_of(wwn, struct iscsi_tiqn, tiqn_wwn);
-<<<<<<< HEAD
-
-	configfs_remove_default_groups(&tiqn->tiqn_wwn.fabric_stat_group);
-=======
->>>>>>> f03b24a8
 
 	pr_debug("LIO_Target_ConfigFS: DEREGISTER -> %s\n",
 			tiqn->tiqn);
