--- conflicted
+++ resolved
@@ -203,79 +203,6 @@
 		 */
 		kref_put(&obj->refcount, drm_gem_object_ref_bug);
 	}
-}
-
-static void drm_gem_object_exported_dma_buf_free(struct drm_gem_object *obj)
-{
-	/* Unbreak the reference cycle if we have an exported dma_buf. */
-	if (obj->dma_buf) {
-		dma_buf_put(obj->dma_buf);
-		obj->dma_buf = NULL;
-	}
-}
-
-static void
-drm_gem_object_handle_unreference_unlocked(struct drm_gem_object *obj)
-{
-<<<<<<< HEAD
-	/*
-	 * Note: obj->dma_buf can't disappear as long as we still hold a
-	 * handle reference in obj->handle_count.
-	 */
-	mutex_lock(&filp->prime.lock);
-	if (obj->dma_buf) {
-		drm_prime_remove_buf_handle_locked(&filp->prime,
-						   obj->dma_buf);
-	}
-	mutex_unlock(&filp->prime.lock);
-}
-
-static void drm_gem_object_ref_bug(struct kref *list_kref)
-{
-	BUG();
-}
-
-/**
- * Called after the last handle to the object has been closed
- *
- * Removes any name for the object. Note that this must be
- * called before drm_gem_object_free or we'll be touching
- * freed memory
- */
-static void drm_gem_object_handle_free(struct drm_gem_object *obj)
-{
-	struct drm_device *dev = obj->dev;
-
-	/* Remove any name for this object */
-	if (obj->name) {
-		idr_remove(&dev->object_name_idr, obj->name);
-		obj->name = 0;
-		/*
-		 * The object name held a reference to this object, drop
-		 * that now.
-		*
-		* This cannot be the last reference, since the handle holds one too.
-		 */
-		kref_put(&obj->refcount, drm_gem_object_ref_bug);
-=======
-	if (WARN_ON(obj->handle_count == 0))
-		return;
-
-	/*
-	* Must bump handle count first as this may be the last
-	* ref, in which case the object would disappear before we
-	* checked for a name
-	*/
-
-	mutex_lock(&obj->dev->object_name_lock);
-	if (--obj->handle_count == 0) {
-		drm_gem_object_handle_free(obj);
-		drm_gem_object_exported_dma_buf_free(obj);
->>>>>>> d8ec26d7
-	}
-	mutex_unlock(&obj->dev->object_name_lock);
-
-	drm_gem_object_unreference_unlocked(obj);
 }
 
 static void drm_gem_object_exported_dma_buf_free(struct drm_gem_object *obj)
