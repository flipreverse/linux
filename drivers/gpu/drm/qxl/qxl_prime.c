/*
 * Copyright 2014 Canonical
 *
 * Permission is hereby granted, free of charge, to any person obtaining a
 * copy of this software and associated documentation files (the "Software"),
 * to deal in the Software without restriction, including without limitation
 * the rights to use, copy, modify, merge, publish, distribute, sublicense,
 * and/or sell copies of the Software, and to permit persons to whom the
 * Software is furnished to do so, subject to the following conditions:
 *
 * The above copyright notice and this permission notice shall be included in
 * all copies or substantial portions of the Software.
 *
 * THE SOFTWARE IS PROVIDED "AS IS", WITHOUT WARRANTY OF ANY KIND, EXPRESS OR
 * IMPLIED, INCLUDING BUT NOT LIMITED TO THE WARRANTIES OF MERCHANTABILITY,
 * FITNESS FOR A PARTICULAR PURPOSE AND NONINFRINGEMENT.  IN NO EVENT SHALL
 * THE COPYRIGHT HOLDER(S) OR AUTHOR(S) BE LIABLE FOR ANY CLAIM, DAMAGES OR
 * OTHER LIABILITY, WHETHER IN AN ACTION OF CONTRACT, TORT OR OTHERWISE,
 * ARISING FROM, OUT OF OR IN CONNECTION WITH THE SOFTWARE OR THE USE OR
 * OTHER DEALINGS IN THE SOFTWARE.
 *
 * Authors: Andreas Pokorny
 */

#include "qxl_drv.h"

/* Empty Implementations as there should not be any other driver for a virtual
 * device that might share buffers with qxl */

int qxl_gem_prime_pin(struct drm_gem_object *obj)
{
	WARN_ONCE(1, "not implemented");
	return -ENOSYS;
}

void qxl_gem_prime_unpin(struct drm_gem_object *obj)
{
	WARN_ONCE(1, "not implemented");
}

<<<<<<< HEAD
struct sg_table *qxl_gem_prime_get_sg_table(struct drm_gem_object *obj)
{
	WARN_ONCE(1, "not implemented");
	return ERR_PTR(-ENOSYS);
}

struct drm_gem_object *qxl_gem_prime_import_sg_table(
	struct drm_device *dev, struct dma_buf_attachment *attach,
	struct sg_table *table)
{
	WARN_ONCE(1, "not implemented");
	return ERR_PTR(-ENOSYS);
}

=======
>>>>>>> f17b5f06
void *qxl_gem_prime_vmap(struct drm_gem_object *obj)
{
	WARN_ONCE(1, "not implemented");
	return ERR_PTR(-ENOSYS);
}

void qxl_gem_prime_vunmap(struct drm_gem_object *obj, void *vaddr)
{
	WARN_ONCE(1, "not implemented");
}

int qxl_gem_prime_mmap(struct drm_gem_object *obj,
		       struct vm_area_struct *area)
{
	WARN_ONCE(1, "not implemented");
	return -ENOSYS;
}<|MERGE_RESOLUTION|>--- conflicted
+++ resolved
@@ -38,23 +38,6 @@
 	WARN_ONCE(1, "not implemented");
 }
 
-<<<<<<< HEAD
-struct sg_table *qxl_gem_prime_get_sg_table(struct drm_gem_object *obj)
-{
-	WARN_ONCE(1, "not implemented");
-	return ERR_PTR(-ENOSYS);
-}
-
-struct drm_gem_object *qxl_gem_prime_import_sg_table(
-	struct drm_device *dev, struct dma_buf_attachment *attach,
-	struct sg_table *table)
-{
-	WARN_ONCE(1, "not implemented");
-	return ERR_PTR(-ENOSYS);
-}
-
-=======
->>>>>>> f17b5f06
 void *qxl_gem_prime_vmap(struct drm_gem_object *obj)
 {
 	WARN_ONCE(1, "not implemented");
