/*
 * Copyright (C) 2009-2011 Red Hat, Inc.
 *
 * Author: Mikulas Patocka <mpatocka@redhat.com>
 *
 * This file is released under the GPL.
 */

#include "dm-bufio.h"

#include <linux/device-mapper.h>
#include <linux/dm-io.h>
#include <linux/slab.h>
#include <linux/sched/mm.h>
#include <linux/jiffies.h>
#include <linux/vmalloc.h>
#include <linux/shrinker.h>
#include <linux/module.h>
#include <linux/rbtree.h>
#include <linux/stacktrace.h>

#define DM_MSG_PREFIX "bufio"

/*
 * Memory management policy:
 *	Limit the number of buffers to DM_BUFIO_MEMORY_PERCENT of main memory
 *	or DM_BUFIO_VMALLOC_PERCENT of vmalloc memory (whichever is lower).
 *	Always allocate at least DM_BUFIO_MIN_BUFFERS buffers.
 *	Start background writeback when there are DM_BUFIO_WRITEBACK_PERCENT
 *	dirty buffers.
 */
#define DM_BUFIO_MIN_BUFFERS		8

#define DM_BUFIO_MEMORY_PERCENT		2
#define DM_BUFIO_VMALLOC_PERCENT	25
#define DM_BUFIO_WRITEBACK_PERCENT	75

/*
 * Check buffer ages in this interval (seconds)
 */
#define DM_BUFIO_WORK_TIMER_SECS	30

/*
 * Free buffers when they are older than this (seconds)
 */
#define DM_BUFIO_DEFAULT_AGE_SECS	300

/*
 * The nr of bytes of cached data to keep around.
 */
#define DM_BUFIO_DEFAULT_RETAIN_BYTES   (256 * 1024)

/*
 * The number of bvec entries that are embedded directly in the buffer.
 * If the chunk size is larger, dm-io is used to do the io.
 */
#define DM_BUFIO_INLINE_VECS		16

/*
 * Don't try to use kmem_cache_alloc for blocks larger than this.
 * For explanation, see alloc_buffer_data below.
 */
#define DM_BUFIO_BLOCK_SIZE_SLAB_LIMIT	(PAGE_SIZE >> 1)
#define DM_BUFIO_BLOCK_SIZE_GFP_LIMIT	(PAGE_SIZE << (MAX_ORDER - 1))

/*
 * Align buffer writes to this boundary.
 * Tests show that SSDs have the highest IOPS when using 4k writes.
 */
#define DM_BUFIO_WRITE_ALIGN		4096

/*
 * dm_buffer->list_mode
 */
#define LIST_CLEAN	0
#define LIST_DIRTY	1
#define LIST_SIZE	2

/*
 * Linking of buffers:
 *	All buffers are linked to cache_hash with their hash_list field.
 *
 *	Clean buffers that are not being written (B_WRITING not set)
 *	are linked to lru[LIST_CLEAN] with their lru_list field.
 *
 *	Dirty and clean buffers that are being written are linked to
 *	lru[LIST_DIRTY] with their lru_list field. When the write
 *	finishes, the buffer cannot be relinked immediately (because we
 *	are in an interrupt context and relinking requires process
 *	context), so some clean-not-writing buffers can be held on
 *	dirty_lru too.  They are later added to lru in the process
 *	context.
 */
struct dm_bufio_client {
	struct mutex lock;

	struct list_head lru[LIST_SIZE];
	unsigned long n_buffers[LIST_SIZE];

	struct block_device *bdev;
	unsigned block_size;
	unsigned char sectors_per_block_bits;
	unsigned char pages_per_block_bits;
	unsigned char blocks_per_page_bits;
	unsigned aux_size;
	void (*alloc_callback)(struct dm_buffer *);
	void (*write_callback)(struct dm_buffer *);

	struct dm_io_client *dm_io;

	struct list_head reserved_buffers;
	unsigned need_reserved_buffers;

	unsigned minimum_buffers;

	struct rb_root buffer_tree;
	wait_queue_head_t free_buffer_wait;

	sector_t start;

	int async_write_error;

	struct list_head client_list;
	struct shrinker shrinker;
};

/*
 * Buffer state bits.
 */
#define B_READING	0
#define B_WRITING	1
#define B_DIRTY		2

/*
 * Describes how the block was allocated:
 * kmem_cache_alloc(), __get_free_pages() or vmalloc().
 * See the comment at alloc_buffer_data.
 */
enum data_mode {
	DATA_MODE_SLAB = 0,
	DATA_MODE_GET_FREE_PAGES = 1,
	DATA_MODE_VMALLOC = 2,
	DATA_MODE_LIMIT = 3
};

struct dm_buffer {
	struct rb_node node;
	struct list_head lru_list;
	sector_t block;
	void *data;
	enum data_mode data_mode;
	unsigned char list_mode;		/* LIST_* */
	unsigned hold_count;
	blk_status_t read_error;
	blk_status_t write_error;
	unsigned long state;
	unsigned long last_accessed;
	unsigned dirty_start;
	unsigned dirty_end;
	unsigned write_start;
	unsigned write_end;
	struct dm_bufio_client *c;
	struct list_head write_list;
	struct bio bio;
	struct bio_vec bio_vec[DM_BUFIO_INLINE_VECS];
#ifdef CONFIG_DM_DEBUG_BLOCK_STACK_TRACING
#define MAX_STACK 10
	struct stack_trace stack_trace;
	unsigned long stack_entries[MAX_STACK];
#endif
};

/*----------------------------------------------------------------*/

static struct kmem_cache *dm_bufio_caches[PAGE_SHIFT - SECTOR_SHIFT];
static char *dm_bufio_cache_names[PAGE_SHIFT - SECTOR_SHIFT];

static inline int dm_bufio_cache_index(struct dm_bufio_client *c)
{
	unsigned ret = c->blocks_per_page_bits - 1;

	BUG_ON(ret >= ARRAY_SIZE(dm_bufio_caches));

	return ret;
}

#define DM_BUFIO_CACHE(c)	(dm_bufio_caches[dm_bufio_cache_index(c)])
#define DM_BUFIO_CACHE_NAME(c)	(dm_bufio_cache_names[dm_bufio_cache_index(c)])

#define dm_bufio_in_request()	(!!current->bio_list)

static void dm_bufio_lock(struct dm_bufio_client *c)
{
	mutex_lock_nested(&c->lock, dm_bufio_in_request());
}

static int dm_bufio_trylock(struct dm_bufio_client *c)
{
	return mutex_trylock(&c->lock);
}

static void dm_bufio_unlock(struct dm_bufio_client *c)
{
	mutex_unlock(&c->lock);
}

/*----------------------------------------------------------------*/

/*
 * Default cache size: available memory divided by the ratio.
 */
static unsigned long dm_bufio_default_cache_size;

/*
 * Total cache size set by the user.
 */
static unsigned long dm_bufio_cache_size;

/*
 * A copy of dm_bufio_cache_size because dm_bufio_cache_size can change
 * at any time.  If it disagrees, the user has changed cache size.
 */
static unsigned long dm_bufio_cache_size_latch;

static DEFINE_SPINLOCK(param_spinlock);

/*
 * Buffers are freed after this timeout
 */
static unsigned dm_bufio_max_age = DM_BUFIO_DEFAULT_AGE_SECS;
static unsigned long dm_bufio_retain_bytes = DM_BUFIO_DEFAULT_RETAIN_BYTES;

static unsigned long dm_bufio_peak_allocated;
static unsigned long dm_bufio_allocated_kmem_cache;
static unsigned long dm_bufio_allocated_get_free_pages;
static unsigned long dm_bufio_allocated_vmalloc;
static unsigned long dm_bufio_current_allocated;

/*----------------------------------------------------------------*/

/*
 * Per-client cache: dm_bufio_cache_size / dm_bufio_client_count
 */
static unsigned long dm_bufio_cache_size_per_client;

/*
 * The current number of clients.
 */
static int dm_bufio_client_count;

/*
 * The list of all clients.
 */
static LIST_HEAD(dm_bufio_all_clients);

/*
 * This mutex protects dm_bufio_cache_size_latch,
 * dm_bufio_cache_size_per_client and dm_bufio_client_count
 */
static DEFINE_MUTEX(dm_bufio_clients_lock);

#ifdef CONFIG_DM_DEBUG_BLOCK_STACK_TRACING
static void buffer_record_stack(struct dm_buffer *b)
{
	b->stack_trace.nr_entries = 0;
	b->stack_trace.max_entries = MAX_STACK;
	b->stack_trace.entries = b->stack_entries;
	b->stack_trace.skip = 2;
	save_stack_trace(&b->stack_trace);
}
#endif

/*----------------------------------------------------------------
 * A red/black tree acts as an index for all the buffers.
 *--------------------------------------------------------------*/
static struct dm_buffer *__find(struct dm_bufio_client *c, sector_t block)
{
	struct rb_node *n = c->buffer_tree.rb_node;
	struct dm_buffer *b;

	while (n) {
		b = container_of(n, struct dm_buffer, node);

		if (b->block == block)
			return b;

		n = (b->block < block) ? n->rb_left : n->rb_right;
	}

	return NULL;
}

static void __insert(struct dm_bufio_client *c, struct dm_buffer *b)
{
	struct rb_node **new = &c->buffer_tree.rb_node, *parent = NULL;
	struct dm_buffer *found;

	while (*new) {
		found = container_of(*new, struct dm_buffer, node);

		if (found->block == b->block) {
			BUG_ON(found != b);
			return;
		}

		parent = *new;
		new = (found->block < b->block) ?
			&((*new)->rb_left) : &((*new)->rb_right);
	}

	rb_link_node(&b->node, parent, new);
	rb_insert_color(&b->node, &c->buffer_tree);
}

static void __remove(struct dm_bufio_client *c, struct dm_buffer *b)
{
	rb_erase(&b->node, &c->buffer_tree);
}

/*----------------------------------------------------------------*/

static void adjust_total_allocated(enum data_mode data_mode, long diff)
{
	static unsigned long * const class_ptr[DATA_MODE_LIMIT] = {
		&dm_bufio_allocated_kmem_cache,
		&dm_bufio_allocated_get_free_pages,
		&dm_bufio_allocated_vmalloc,
	};

	spin_lock(&param_spinlock);

	*class_ptr[data_mode] += diff;

	dm_bufio_current_allocated += diff;

	if (dm_bufio_current_allocated > dm_bufio_peak_allocated)
		dm_bufio_peak_allocated = dm_bufio_current_allocated;

	spin_unlock(&param_spinlock);
}

/*
 * Change the number of clients and recalculate per-client limit.
 */
static void __cache_size_refresh(void)
{
	BUG_ON(!mutex_is_locked(&dm_bufio_clients_lock));
	BUG_ON(dm_bufio_client_count < 0);

	dm_bufio_cache_size_latch = READ_ONCE(dm_bufio_cache_size);

	/*
	 * Use default if set to 0 and report the actual cache size used.
	 */
	if (!dm_bufio_cache_size_latch) {
		(void)cmpxchg(&dm_bufio_cache_size, 0,
			      dm_bufio_default_cache_size);
		dm_bufio_cache_size_latch = dm_bufio_default_cache_size;
	}

	dm_bufio_cache_size_per_client = dm_bufio_cache_size_latch /
					 (dm_bufio_client_count ? : 1);
}

/*
 * Allocating buffer data.
 *
 * Small buffers are allocated with kmem_cache, to use space optimally.
 *
 * For large buffers, we choose between get_free_pages and vmalloc.
 * Each has advantages and disadvantages.
 *
 * __get_free_pages can randomly fail if the memory is fragmented.
 * __vmalloc won't randomly fail, but vmalloc space is limited (it may be
 * as low as 128M) so using it for caching is not appropriate.
 *
 * If the allocation may fail we use __get_free_pages. Memory fragmentation
 * won't have a fatal effect here, but it just causes flushes of some other
 * buffers and more I/O will be performed. Don't use __get_free_pages if it
 * always fails (i.e. order >= MAX_ORDER).
 *
 * If the allocation shouldn't fail we use __vmalloc. This is only for the
 * initial reserve allocation, so there's no risk of wasting all vmalloc
 * space.
 */
static void *alloc_buffer_data(struct dm_bufio_client *c, gfp_t gfp_mask,
			       enum data_mode *data_mode)
{
	unsigned noio_flag;
	void *ptr;

	if (c->block_size <= DM_BUFIO_BLOCK_SIZE_SLAB_LIMIT) {
		*data_mode = DATA_MODE_SLAB;
		return kmem_cache_alloc(DM_BUFIO_CACHE(c), gfp_mask);
	}

	if (c->block_size <= DM_BUFIO_BLOCK_SIZE_GFP_LIMIT &&
	    gfp_mask & __GFP_NORETRY) {
		*data_mode = DATA_MODE_GET_FREE_PAGES;
		return (void *)__get_free_pages(gfp_mask,
						c->pages_per_block_bits);
	}

	*data_mode = DATA_MODE_VMALLOC;

	/*
	 * __vmalloc allocates the data pages and auxiliary structures with
	 * gfp_flags that were specified, but pagetables are always allocated
	 * with GFP_KERNEL, no matter what was specified as gfp_mask.
	 *
	 * Consequently, we must set per-process flag PF_MEMALLOC_NOIO so that
	 * all allocations done by this process (including pagetables) are done
	 * as if GFP_NOIO was specified.
	 */

	if (gfp_mask & __GFP_NORETRY)
		noio_flag = memalloc_noio_save();

	ptr = __vmalloc(c->block_size, gfp_mask, PAGE_KERNEL);

	if (gfp_mask & __GFP_NORETRY)
		memalloc_noio_restore(noio_flag);

	return ptr;
}

/*
 * Free buffer's data.
 */
static void free_buffer_data(struct dm_bufio_client *c,
			     void *data, enum data_mode data_mode)
{
	switch (data_mode) {
	case DATA_MODE_SLAB:
		kmem_cache_free(DM_BUFIO_CACHE(c), data);
		break;

	case DATA_MODE_GET_FREE_PAGES:
		free_pages((unsigned long)data, c->pages_per_block_bits);
		break;

	case DATA_MODE_VMALLOC:
		vfree(data);
		break;

	default:
		DMCRIT("dm_bufio_free_buffer_data: bad data mode: %d",
		       data_mode);
		BUG();
	}
}

/*
 * Allocate buffer and its data.
 */
static struct dm_buffer *alloc_buffer(struct dm_bufio_client *c, gfp_t gfp_mask)
{
	struct dm_buffer *b = kmalloc(sizeof(struct dm_buffer) + c->aux_size,
				      gfp_mask);

	if (!b)
		return NULL;

	b->c = c;

	b->data = alloc_buffer_data(c, gfp_mask, &b->data_mode);
	if (!b->data) {
		kfree(b);
		return NULL;
	}

	adjust_total_allocated(b->data_mode, (long)c->block_size);

#ifdef CONFIG_DM_DEBUG_BLOCK_STACK_TRACING
	memset(&b->stack_trace, 0, sizeof(b->stack_trace));
#endif
	return b;
}

/*
 * Free buffer and its data.
 */
static void free_buffer(struct dm_buffer *b)
{
	struct dm_bufio_client *c = b->c;

	adjust_total_allocated(b->data_mode, -(long)c->block_size);

	free_buffer_data(c, b->data, b->data_mode);
	kfree(b);
}

/*
 * Link buffer to the hash list and clean or dirty queue.
 */
static void __link_buffer(struct dm_buffer *b, sector_t block, int dirty)
{
	struct dm_bufio_client *c = b->c;

	c->n_buffers[dirty]++;
	b->block = block;
	b->list_mode = dirty;
	list_add(&b->lru_list, &c->lru[dirty]);
	__insert(b->c, b);
	b->last_accessed = jiffies;
}

/*
 * Unlink buffer from the hash list and dirty or clean queue.
 */
static void __unlink_buffer(struct dm_buffer *b)
{
	struct dm_bufio_client *c = b->c;

	BUG_ON(!c->n_buffers[b->list_mode]);

	c->n_buffers[b->list_mode]--;
	__remove(b->c, b);
	list_del(&b->lru_list);
}

/*
 * Place the buffer to the head of dirty or clean LRU queue.
 */
static void __relink_lru(struct dm_buffer *b, int dirty)
{
	struct dm_bufio_client *c = b->c;

	BUG_ON(!c->n_buffers[b->list_mode]);

	c->n_buffers[b->list_mode]--;
	c->n_buffers[dirty]++;
	b->list_mode = dirty;
	list_move(&b->lru_list, &c->lru[dirty]);
	b->last_accessed = jiffies;
}

/*----------------------------------------------------------------
 * Submit I/O on the buffer.
 *
 * Bio interface is faster but it has some problems:
 *	the vector list is limited (increasing this limit increases
 *	memory-consumption per buffer, so it is not viable);
 *
 *	the memory must be direct-mapped, not vmalloced;
 *
 *	the I/O driver can reject requests spuriously if it thinks that
 *	the requests are too big for the device or if they cross a
 *	controller-defined memory boundary.
 *
 * If the buffer is small enough (up to DM_BUFIO_INLINE_VECS pages) and
 * it is not vmalloced, try using the bio interface.
 *
 * If the buffer is big, if it is vmalloced or if the underlying device
 * rejects the bio because it is too large, use dm-io layer to do the I/O.
 * The dm-io layer splits the I/O into multiple requests, avoiding the above
 * shortcomings.
 *--------------------------------------------------------------*/

/*
 * dm-io completion routine. It just calls b->bio.bi_end_io, pretending
 * that the request was handled directly with bio interface.
 */
static void dmio_complete(unsigned long error, void *context)
{
	struct dm_buffer *b = context;

	b->bio.bi_status = error ? BLK_STS_IOERR : 0;
	b->bio.bi_end_io(&b->bio);
}

static void use_dmio(struct dm_buffer *b, int rw, sector_t sector,
		     unsigned n_sectors, unsigned offset, bio_end_io_t *end_io)
{
	int r;
	struct dm_io_request io_req = {
		.bi_op = rw,
		.bi_op_flags = 0,
		.notify.fn = dmio_complete,
		.notify.context = b,
		.client = b->c->dm_io,
	};
	struct dm_io_region region = {
		.bdev = b->c->bdev,
		.sector = sector,
		.count = n_sectors,
	};

	if (b->data_mode != DATA_MODE_VMALLOC) {
		io_req.mem.type = DM_IO_KMEM;
		io_req.mem.ptr.addr = (char *)b->data + offset;
	} else {
		io_req.mem.type = DM_IO_VMA;
		io_req.mem.ptr.vma = (char *)b->data + offset;
	}

	b->bio.bi_end_io = end_io;

	r = dm_io(&io_req, 1, &region, NULL);
	if (r) {
		b->bio.bi_status = errno_to_blk_status(r);
		end_io(&b->bio);
	}
}

static void inline_endio(struct bio *bio)
{
	bio_end_io_t *end_fn = bio->bi_private;
	blk_status_t status = bio->bi_status;

	/*
	 * Reset the bio to free any attached resources
	 * (e.g. bio integrity profiles).
	 */
	bio_reset(bio);

	bio->bi_status = status;
	end_fn(bio);
}

static void use_inline_bio(struct dm_buffer *b, int rw, sector_t sector,
			   unsigned n_sectors, unsigned offset, bio_end_io_t *end_io)
{
	char *ptr;
	unsigned len;

	bio_init(&b->bio, b->bio_vec, DM_BUFIO_INLINE_VECS);
	b->bio.bi_iter.bi_sector = sector;
	bio_set_dev(&b->bio, b->c->bdev);
	b->bio.bi_end_io = inline_endio;
	/*
	 * Use of .bi_private isn't a problem here because
	 * the dm_buffer's inline bio is local to bufio.
	 */
	b->bio.bi_private = end_io;
	bio_set_op_attrs(&b->bio, rw, 0);

	ptr = (char *)b->data + offset;
	len = n_sectors << SECTOR_SHIFT;

	do {
		unsigned this_step = min((unsigned)(PAGE_SIZE - offset_in_page(ptr)), len);
		if (!bio_add_page(&b->bio, virt_to_page(ptr), this_step,
				  offset_in_page(ptr))) {
			BUG_ON(b->c->block_size <= PAGE_SIZE);
			use_dmio(b, rw, sector, n_sectors, offset, end_io);
			return;
		}

		len -= this_step;
		ptr += this_step;
	} while (len > 0);

	submit_bio(&b->bio);
}

static void submit_io(struct dm_buffer *b, int rw, bio_end_io_t *end_io)
{
	unsigned n_sectors;
	sector_t sector;
	unsigned offset, end;

	sector = (b->block << b->c->sectors_per_block_bits) + b->c->start;

	if (rw != WRITE) {
		n_sectors = 1 << b->c->sectors_per_block_bits;
		offset = 0;
	} else {
		if (b->c->write_callback)
			b->c->write_callback(b);
		offset = b->write_start;
		end = b->write_end;
		offset &= -DM_BUFIO_WRITE_ALIGN;
		end += DM_BUFIO_WRITE_ALIGN - 1;
		end &= -DM_BUFIO_WRITE_ALIGN;
		if (unlikely(end > b->c->block_size))
			end = b->c->block_size;

		sector += offset >> SECTOR_SHIFT;
		n_sectors = (end - offset) >> SECTOR_SHIFT;
	}

	if (n_sectors <= ((DM_BUFIO_INLINE_VECS * PAGE_SIZE) >> SECTOR_SHIFT) &&
	    b->data_mode != DATA_MODE_VMALLOC)
		use_inline_bio(b, rw, sector, n_sectors, offset, end_io);
	else
		use_dmio(b, rw, sector, n_sectors, offset, end_io);
}

/*----------------------------------------------------------------
 * Writing dirty buffers
 *--------------------------------------------------------------*/

/*
 * The endio routine for write.
 *
 * Set the error, clear B_WRITING bit and wake anyone who was waiting on
 * it.
 */
static void write_endio(struct bio *bio)
{
	struct dm_buffer *b = container_of(bio, struct dm_buffer, bio);

	b->write_error = bio->bi_status;
	if (unlikely(bio->bi_status)) {
		struct dm_bufio_client *c = b->c;

		(void)cmpxchg(&c->async_write_error, 0,
				blk_status_to_errno(bio->bi_status));
	}

	BUG_ON(!test_bit(B_WRITING, &b->state));

	smp_mb__before_atomic();
	clear_bit(B_WRITING, &b->state);
	smp_mb__after_atomic();

	wake_up_bit(&b->state, B_WRITING);
}

/*
 * Initiate a write on a dirty buffer, but don't wait for it.
 *
 * - If the buffer is not dirty, exit.
 * - If there some previous write going on, wait for it to finish (we can't
 *   have two writes on the same buffer simultaneously).
 * - Submit our write and don't wait on it. We set B_WRITING indicating
 *   that there is a write in progress.
 */
static void __write_dirty_buffer(struct dm_buffer *b,
				 struct list_head *write_list)
{
	if (!test_bit(B_DIRTY, &b->state))
		return;

	clear_bit(B_DIRTY, &b->state);
	wait_on_bit_lock_io(&b->state, B_WRITING, TASK_UNINTERRUPTIBLE);

	b->write_start = b->dirty_start;
	b->write_end = b->dirty_end;

	if (!write_list)
		submit_io(b, WRITE, write_endio);
	else
		list_add_tail(&b->write_list, write_list);
}

static void __flush_write_list(struct list_head *write_list)
{
	struct blk_plug plug;
	blk_start_plug(&plug);
	while (!list_empty(write_list)) {
		struct dm_buffer *b =
			list_entry(write_list->next, struct dm_buffer, write_list);
		list_del(&b->write_list);
		submit_io(b, WRITE, write_endio);
		cond_resched();
	}
	blk_finish_plug(&plug);
}

/*
 * Wait until any activity on the buffer finishes.  Possibly write the
 * buffer if it is dirty.  When this function finishes, there is no I/O
 * running on the buffer and the buffer is not dirty.
 */
static void __make_buffer_clean(struct dm_buffer *b)
{
	BUG_ON(b->hold_count);

	if (!b->state)	/* fast case */
		return;

	wait_on_bit_io(&b->state, B_READING, TASK_UNINTERRUPTIBLE);
	__write_dirty_buffer(b, NULL);
	wait_on_bit_io(&b->state, B_WRITING, TASK_UNINTERRUPTIBLE);
}

/*
 * Find some buffer that is not held by anybody, clean it, unlink it and
 * return it.
 */
static struct dm_buffer *__get_unclaimed_buffer(struct dm_bufio_client *c)
{
	struct dm_buffer *b;

	list_for_each_entry_reverse(b, &c->lru[LIST_CLEAN], lru_list) {
		BUG_ON(test_bit(B_WRITING, &b->state));
		BUG_ON(test_bit(B_DIRTY, &b->state));

		if (!b->hold_count) {
			__make_buffer_clean(b);
			__unlink_buffer(b);
			return b;
		}
		cond_resched();
	}

	list_for_each_entry_reverse(b, &c->lru[LIST_DIRTY], lru_list) {
		BUG_ON(test_bit(B_READING, &b->state));

		if (!b->hold_count) {
			__make_buffer_clean(b);
			__unlink_buffer(b);
			return b;
		}
		cond_resched();
	}

	return NULL;
}

/*
 * Wait until some other threads free some buffer or release hold count on
 * some buffer.
 *
 * This function is entered with c->lock held, drops it and regains it
 * before exiting.
 */
static void __wait_for_free_buffer(struct dm_bufio_client *c)
{
	DECLARE_WAITQUEUE(wait, current);

	add_wait_queue(&c->free_buffer_wait, &wait);
	set_current_state(TASK_UNINTERRUPTIBLE);
	dm_bufio_unlock(c);

	io_schedule();

	remove_wait_queue(&c->free_buffer_wait, &wait);

	dm_bufio_lock(c);
}

enum new_flag {
	NF_FRESH = 0,
	NF_READ = 1,
	NF_GET = 2,
	NF_PREFETCH = 3
};

/*
 * Allocate a new buffer. If the allocation is not possible, wait until
 * some other thread frees a buffer.
 *
 * May drop the lock and regain it.
 */
static struct dm_buffer *__alloc_buffer_wait_no_callback(struct dm_bufio_client *c, enum new_flag nf)
{
	struct dm_buffer *b;
	bool tried_noio_alloc = false;

	/*
	 * dm-bufio is resistant to allocation failures (it just keeps
	 * one buffer reserved in cases all the allocations fail).
	 * So set flags to not try too hard:
	 *	GFP_NOWAIT: don't wait; if we need to sleep we'll release our
	 *		    mutex and wait ourselves.
	 *	__GFP_NORETRY: don't retry and rather return failure
	 *	__GFP_NOMEMALLOC: don't use emergency reserves
	 *	__GFP_NOWARN: don't print a warning in case of failure
	 *
	 * For debugging, if we set the cache size to 1, no new buffers will
	 * be allocated.
	 */
	while (1) {
		if (dm_bufio_cache_size_latch != 1) {
			b = alloc_buffer(c, GFP_NOWAIT | __GFP_NORETRY | __GFP_NOMEMALLOC | __GFP_NOWARN);
			if (b)
				return b;
		}

		if (nf == NF_PREFETCH)
			return NULL;

		if (dm_bufio_cache_size_latch != 1 && !tried_noio_alloc) {
			dm_bufio_unlock(c);
			b = alloc_buffer(c, GFP_NOIO | __GFP_NORETRY | __GFP_NOMEMALLOC | __GFP_NOWARN);
			dm_bufio_lock(c);
			if (b)
				return b;
			tried_noio_alloc = true;
		}

		if (!list_empty(&c->reserved_buffers)) {
			b = list_entry(c->reserved_buffers.next,
				       struct dm_buffer, lru_list);
			list_del(&b->lru_list);
			c->need_reserved_buffers++;

			return b;
		}

		b = __get_unclaimed_buffer(c);
		if (b)
			return b;

		__wait_for_free_buffer(c);
	}
}

static struct dm_buffer *__alloc_buffer_wait(struct dm_bufio_client *c, enum new_flag nf)
{
	struct dm_buffer *b = __alloc_buffer_wait_no_callback(c, nf);

	if (!b)
		return NULL;

	if (c->alloc_callback)
		c->alloc_callback(b);

	return b;
}

/*
 * Free a buffer and wake other threads waiting for free buffers.
 */
static void __free_buffer_wake(struct dm_buffer *b)
{
	struct dm_bufio_client *c = b->c;

	if (!c->need_reserved_buffers)
		free_buffer(b);
	else {
		list_add(&b->lru_list, &c->reserved_buffers);
		c->need_reserved_buffers--;
	}

	wake_up(&c->free_buffer_wait);
}

static void __write_dirty_buffers_async(struct dm_bufio_client *c, int no_wait,
					struct list_head *write_list)
{
	struct dm_buffer *b, *tmp;

	list_for_each_entry_safe_reverse(b, tmp, &c->lru[LIST_DIRTY], lru_list) {
		BUG_ON(test_bit(B_READING, &b->state));

		if (!test_bit(B_DIRTY, &b->state) &&
		    !test_bit(B_WRITING, &b->state)) {
			__relink_lru(b, LIST_CLEAN);
			continue;
		}

		if (no_wait && test_bit(B_WRITING, &b->state))
			return;

		__write_dirty_buffer(b, write_list);
		cond_resched();
	}
}

/*
 * Get writeback threshold and buffer limit for a given client.
 */
static void __get_memory_limit(struct dm_bufio_client *c,
			       unsigned long *threshold_buffers,
			       unsigned long *limit_buffers)
{
	unsigned long buffers;

	if (unlikely(READ_ONCE(dm_bufio_cache_size) != dm_bufio_cache_size_latch)) {
		if (mutex_trylock(&dm_bufio_clients_lock)) {
			__cache_size_refresh();
			mutex_unlock(&dm_bufio_clients_lock);
		}
	}

	buffers = dm_bufio_cache_size_per_client >>
		  (c->sectors_per_block_bits + SECTOR_SHIFT);

	if (buffers < c->minimum_buffers)
		buffers = c->minimum_buffers;

	*limit_buffers = buffers;
	*threshold_buffers = mult_frac(buffers,
				       DM_BUFIO_WRITEBACK_PERCENT, 100);
}

/*
 * Check if we're over watermark.
 * If we are over threshold_buffers, start freeing buffers.
 * If we're over "limit_buffers", block until we get under the limit.
 */
static void __check_watermark(struct dm_bufio_client *c,
			      struct list_head *write_list)
{
	unsigned long threshold_buffers, limit_buffers;

	__get_memory_limit(c, &threshold_buffers, &limit_buffers);

	while (c->n_buffers[LIST_CLEAN] + c->n_buffers[LIST_DIRTY] >
	       limit_buffers) {

		struct dm_buffer *b = __get_unclaimed_buffer(c);

		if (!b)
			return;

		__free_buffer_wake(b);
		cond_resched();
	}

	if (c->n_buffers[LIST_DIRTY] > threshold_buffers)
		__write_dirty_buffers_async(c, 1, write_list);
}

/*----------------------------------------------------------------
 * Getting a buffer
 *--------------------------------------------------------------*/

static struct dm_buffer *__bufio_new(struct dm_bufio_client *c, sector_t block,
				     enum new_flag nf, int *need_submit,
				     struct list_head *write_list)
{
	struct dm_buffer *b, *new_b = NULL;

	*need_submit = 0;

	b = __find(c, block);
	if (b)
		goto found_buffer;

	if (nf == NF_GET)
		return NULL;

	new_b = __alloc_buffer_wait(c, nf);
	if (!new_b)
		return NULL;

	/*
	 * We've had a period where the mutex was unlocked, so need to
	 * recheck the hash table.
	 */
	b = __find(c, block);
	if (b) {
		__free_buffer_wake(new_b);
		goto found_buffer;
	}

	__check_watermark(c, write_list);

	b = new_b;
	b->hold_count = 1;
	b->read_error = 0;
	b->write_error = 0;
	__link_buffer(b, block, LIST_CLEAN);

	if (nf == NF_FRESH) {
		b->state = 0;
		return b;
	}

	b->state = 1 << B_READING;
	*need_submit = 1;

	return b;

found_buffer:
	if (nf == NF_PREFETCH)
		return NULL;
	/*
	 * Note: it is essential that we don't wait for the buffer to be
	 * read if dm_bufio_get function is used. Both dm_bufio_get and
	 * dm_bufio_prefetch can be used in the driver request routine.
	 * If the user called both dm_bufio_prefetch and dm_bufio_get on
	 * the same buffer, it would deadlock if we waited.
	 */
	if (nf == NF_GET && unlikely(test_bit(B_READING, &b->state)))
		return NULL;

	b->hold_count++;
	__relink_lru(b, test_bit(B_DIRTY, &b->state) ||
		     test_bit(B_WRITING, &b->state));
	return b;
}

/*
 * The endio routine for reading: set the error, clear the bit and wake up
 * anyone waiting on the buffer.
 */
static void read_endio(struct bio *bio)
{
	struct dm_buffer *b = container_of(bio, struct dm_buffer, bio);

	b->read_error = bio->bi_status;

	BUG_ON(!test_bit(B_READING, &b->state));

	smp_mb__before_atomic();
	clear_bit(B_READING, &b->state);
	smp_mb__after_atomic();

	wake_up_bit(&b->state, B_READING);
}

/*
 * A common routine for dm_bufio_new and dm_bufio_read.  Operation of these
 * functions is similar except that dm_bufio_new doesn't read the
 * buffer from the disk (assuming that the caller overwrites all the data
 * and uses dm_bufio_mark_buffer_dirty to write new data back).
 */
static void *new_read(struct dm_bufio_client *c, sector_t block,
		      enum new_flag nf, struct dm_buffer **bp)
{
	int need_submit;
	struct dm_buffer *b;

	LIST_HEAD(write_list);

	dm_bufio_lock(c);
	b = __bufio_new(c, block, nf, &need_submit, &write_list);
#ifdef CONFIG_DM_DEBUG_BLOCK_STACK_TRACING
	if (b && b->hold_count == 1)
		buffer_record_stack(b);
#endif
	dm_bufio_unlock(c);

	__flush_write_list(&write_list);

	if (!b)
		return NULL;

	if (need_submit)
		submit_io(b, READ, read_endio);

	wait_on_bit_io(&b->state, B_READING, TASK_UNINTERRUPTIBLE);

	if (b->read_error) {
		int error = blk_status_to_errno(b->read_error);

		dm_bufio_release(b);

		return ERR_PTR(error);
	}

	*bp = b;

	return b->data;
}

void *dm_bufio_get(struct dm_bufio_client *c, sector_t block,
		   struct dm_buffer **bp)
{
	return new_read(c, block, NF_GET, bp);
}
EXPORT_SYMBOL_GPL(dm_bufio_get);

void *dm_bufio_read(struct dm_bufio_client *c, sector_t block,
		    struct dm_buffer **bp)
{
	BUG_ON(dm_bufio_in_request());

	return new_read(c, block, NF_READ, bp);
}
EXPORT_SYMBOL_GPL(dm_bufio_read);

void *dm_bufio_new(struct dm_bufio_client *c, sector_t block,
		   struct dm_buffer **bp)
{
	BUG_ON(dm_bufio_in_request());

	return new_read(c, block, NF_FRESH, bp);
}
EXPORT_SYMBOL_GPL(dm_bufio_new);

void dm_bufio_prefetch(struct dm_bufio_client *c,
		       sector_t block, unsigned n_blocks)
{
	struct blk_plug plug;

	LIST_HEAD(write_list);

	BUG_ON(dm_bufio_in_request());

	blk_start_plug(&plug);
	dm_bufio_lock(c);

	for (; n_blocks--; block++) {
		int need_submit;
		struct dm_buffer *b;
		b = __bufio_new(c, block, NF_PREFETCH, &need_submit,
				&write_list);
		if (unlikely(!list_empty(&write_list))) {
			dm_bufio_unlock(c);
			blk_finish_plug(&plug);
			__flush_write_list(&write_list);
			blk_start_plug(&plug);
			dm_bufio_lock(c);
		}
		if (unlikely(b != NULL)) {
			dm_bufio_unlock(c);

			if (need_submit)
				submit_io(b, READ, read_endio);
			dm_bufio_release(b);

			cond_resched();

			if (!n_blocks)
				goto flush_plug;
			dm_bufio_lock(c);
		}
	}

	dm_bufio_unlock(c);

flush_plug:
	blk_finish_plug(&plug);
}
EXPORT_SYMBOL_GPL(dm_bufio_prefetch);

void dm_bufio_release(struct dm_buffer *b)
{
	struct dm_bufio_client *c = b->c;

	dm_bufio_lock(c);

	BUG_ON(!b->hold_count);

	b->hold_count--;
	if (!b->hold_count) {
		wake_up(&c->free_buffer_wait);

		/*
		 * If there were errors on the buffer, and the buffer is not
		 * to be written, free the buffer. There is no point in caching
		 * invalid buffer.
		 */
		if ((b->read_error || b->write_error) &&
		    !test_bit(B_READING, &b->state) &&
		    !test_bit(B_WRITING, &b->state) &&
		    !test_bit(B_DIRTY, &b->state)) {
			__unlink_buffer(b);
			__free_buffer_wake(b);
		}
	}

	dm_bufio_unlock(c);
}
EXPORT_SYMBOL_GPL(dm_bufio_release);

void dm_bufio_mark_partial_buffer_dirty(struct dm_buffer *b,
					unsigned start, unsigned end)
{
	struct dm_bufio_client *c = b->c;

	BUG_ON(start >= end);
	BUG_ON(end > b->c->block_size);

	dm_bufio_lock(c);

	BUG_ON(test_bit(B_READING, &b->state));

	if (!test_and_set_bit(B_DIRTY, &b->state)) {
		b->dirty_start = start;
		b->dirty_end = end;
		__relink_lru(b, LIST_DIRTY);
	} else {
		if (start < b->dirty_start)
			b->dirty_start = start;
		if (end > b->dirty_end)
			b->dirty_end = end;
	}

	dm_bufio_unlock(c);
}
EXPORT_SYMBOL_GPL(dm_bufio_mark_partial_buffer_dirty);

void dm_bufio_mark_buffer_dirty(struct dm_buffer *b)
{
	dm_bufio_mark_partial_buffer_dirty(b, 0, b->c->block_size);
}
EXPORT_SYMBOL_GPL(dm_bufio_mark_buffer_dirty);

void dm_bufio_write_dirty_buffers_async(struct dm_bufio_client *c)
{
	LIST_HEAD(write_list);

	BUG_ON(dm_bufio_in_request());

	dm_bufio_lock(c);
	__write_dirty_buffers_async(c, 0, &write_list);
	dm_bufio_unlock(c);
	__flush_write_list(&write_list);
}
EXPORT_SYMBOL_GPL(dm_bufio_write_dirty_buffers_async);

/*
 * For performance, it is essential that the buffers are written asynchronously
 * and simultaneously (so that the block layer can merge the writes) and then
 * waited upon.
 *
 * Finally, we flush hardware disk cache.
 */
int dm_bufio_write_dirty_buffers(struct dm_bufio_client *c)
{
	int a, f;
	unsigned long buffers_processed = 0;
	struct dm_buffer *b, *tmp;

	LIST_HEAD(write_list);

	dm_bufio_lock(c);
	__write_dirty_buffers_async(c, 0, &write_list);
	dm_bufio_unlock(c);
	__flush_write_list(&write_list);
	dm_bufio_lock(c);

again:
	list_for_each_entry_safe_reverse(b, tmp, &c->lru[LIST_DIRTY], lru_list) {
		int dropped_lock = 0;

		if (buffers_processed < c->n_buffers[LIST_DIRTY])
			buffers_processed++;

		BUG_ON(test_bit(B_READING, &b->state));

		if (test_bit(B_WRITING, &b->state)) {
			if (buffers_processed < c->n_buffers[LIST_DIRTY]) {
				dropped_lock = 1;
				b->hold_count++;
				dm_bufio_unlock(c);
				wait_on_bit_io(&b->state, B_WRITING,
					       TASK_UNINTERRUPTIBLE);
				dm_bufio_lock(c);
				b->hold_count--;
			} else
				wait_on_bit_io(&b->state, B_WRITING,
					       TASK_UNINTERRUPTIBLE);
		}

		if (!test_bit(B_DIRTY, &b->state) &&
		    !test_bit(B_WRITING, &b->state))
			__relink_lru(b, LIST_CLEAN);

		cond_resched();

		/*
		 * If we dropped the lock, the list is no longer consistent,
		 * so we must restart the search.
		 *
		 * In the most common case, the buffer just processed is
		 * relinked to the clean list, so we won't loop scanning the
		 * same buffer again and again.
		 *
		 * This may livelock if there is another thread simultaneously
		 * dirtying buffers, so we count the number of buffers walked
		 * and if it exceeds the total number of buffers, it means that
		 * someone is doing some writes simultaneously with us.  In
		 * this case, stop, dropping the lock.
		 */
		if (dropped_lock)
			goto again;
	}
	wake_up(&c->free_buffer_wait);
	dm_bufio_unlock(c);

	a = xchg(&c->async_write_error, 0);
	f = dm_bufio_issue_flush(c);
	if (a)
		return a;

	return f;
}
EXPORT_SYMBOL_GPL(dm_bufio_write_dirty_buffers);

/*
 * Use dm-io to send and empty barrier flush the device.
 */
int dm_bufio_issue_flush(struct dm_bufio_client *c)
{
	struct dm_io_request io_req = {
		.bi_op = REQ_OP_WRITE,
		.bi_op_flags = REQ_PREFLUSH | REQ_SYNC,
		.mem.type = DM_IO_KMEM,
		.mem.ptr.addr = NULL,
		.client = c->dm_io,
	};
	struct dm_io_region io_reg = {
		.bdev = c->bdev,
		.sector = 0,
		.count = 0,
	};

	BUG_ON(dm_bufio_in_request());

	return dm_io(&io_req, 1, &io_reg, NULL);
}
EXPORT_SYMBOL_GPL(dm_bufio_issue_flush);

/*
 * We first delete any other buffer that may be at that new location.
 *
 * Then, we write the buffer to the original location if it was dirty.
 *
 * Then, if we are the only one who is holding the buffer, relink the buffer
 * in the hash queue for the new location.
 *
 * If there was someone else holding the buffer, we write it to the new
 * location but not relink it, because that other user needs to have the buffer
 * at the same place.
 */
void dm_bufio_release_move(struct dm_buffer *b, sector_t new_block)
{
	struct dm_bufio_client *c = b->c;
	struct dm_buffer *new;

	BUG_ON(dm_bufio_in_request());

	dm_bufio_lock(c);

retry:
	new = __find(c, new_block);
	if (new) {
		if (new->hold_count) {
			__wait_for_free_buffer(c);
			goto retry;
		}

		/*
		 * FIXME: Is there any point waiting for a write that's going
		 * to be overwritten in a bit?
		 */
		__make_buffer_clean(new);
		__unlink_buffer(new);
		__free_buffer_wake(new);
	}

	BUG_ON(!b->hold_count);
	BUG_ON(test_bit(B_READING, &b->state));

	__write_dirty_buffer(b, NULL);
	if (b->hold_count == 1) {
		wait_on_bit_io(&b->state, B_WRITING,
			       TASK_UNINTERRUPTIBLE);
		set_bit(B_DIRTY, &b->state);
		b->dirty_start = 0;
		b->dirty_end = c->block_size;
		__unlink_buffer(b);
		__link_buffer(b, new_block, LIST_DIRTY);
	} else {
		sector_t old_block;
		wait_on_bit_lock_io(&b->state, B_WRITING,
				    TASK_UNINTERRUPTIBLE);
		/*
		 * Relink buffer to "new_block" so that write_callback
		 * sees "new_block" as a block number.
		 * After the write, link the buffer back to old_block.
		 * All this must be done in bufio lock, so that block number
		 * change isn't visible to other threads.
		 */
		old_block = b->block;
		__unlink_buffer(b);
		__link_buffer(b, new_block, b->list_mode);
		submit_io(b, WRITE, write_endio);
		wait_on_bit_io(&b->state, B_WRITING,
			       TASK_UNINTERRUPTIBLE);
		__unlink_buffer(b);
		__link_buffer(b, old_block, b->list_mode);
	}

	dm_bufio_unlock(c);
	dm_bufio_release(b);
}
EXPORT_SYMBOL_GPL(dm_bufio_release_move);

/*
 * Free the given buffer.
 *
 * This is just a hint, if the buffer is in use or dirty, this function
 * does nothing.
 */
void dm_bufio_forget(struct dm_bufio_client *c, sector_t block)
{
	struct dm_buffer *b;

	dm_bufio_lock(c);

	b = __find(c, block);
	if (b && likely(!b->hold_count) && likely(!b->state)) {
		__unlink_buffer(b);
		__free_buffer_wake(b);
	}

	dm_bufio_unlock(c);
}
EXPORT_SYMBOL(dm_bufio_forget);

void dm_bufio_set_minimum_buffers(struct dm_bufio_client *c, unsigned n)
{
	c->minimum_buffers = n;
}
EXPORT_SYMBOL(dm_bufio_set_minimum_buffers);

unsigned dm_bufio_get_block_size(struct dm_bufio_client *c)
{
	return c->block_size;
}
EXPORT_SYMBOL_GPL(dm_bufio_get_block_size);

sector_t dm_bufio_get_device_size(struct dm_bufio_client *c)
{
	return i_size_read(c->bdev->bd_inode) >>
			   (SECTOR_SHIFT + c->sectors_per_block_bits);
}
EXPORT_SYMBOL_GPL(dm_bufio_get_device_size);

sector_t dm_bufio_get_block_number(struct dm_buffer *b)
{
	return b->block;
}
EXPORT_SYMBOL_GPL(dm_bufio_get_block_number);

void *dm_bufio_get_block_data(struct dm_buffer *b)
{
	return b->data;
}
EXPORT_SYMBOL_GPL(dm_bufio_get_block_data);

void *dm_bufio_get_aux_data(struct dm_buffer *b)
{
	return b + 1;
}
EXPORT_SYMBOL_GPL(dm_bufio_get_aux_data);

struct dm_bufio_client *dm_bufio_get_client(struct dm_buffer *b)
{
	return b->c;
}
EXPORT_SYMBOL_GPL(dm_bufio_get_client);

static void drop_buffers(struct dm_bufio_client *c)
{
	struct dm_buffer *b;
	int i;
	bool warned = false;

	BUG_ON(dm_bufio_in_request());

	/*
	 * An optimization so that the buffers are not written one-by-one.
	 */
	dm_bufio_write_dirty_buffers_async(c);

	dm_bufio_lock(c);

	while ((b = __get_unclaimed_buffer(c)))
		__free_buffer_wake(b);

	for (i = 0; i < LIST_SIZE; i++)
		list_for_each_entry(b, &c->lru[i], lru_list) {
			WARN_ON(!warned);
			warned = true;
			DMERR("leaked buffer %llx, hold count %u, list %d",
			      (unsigned long long)b->block, b->hold_count, i);
#ifdef CONFIG_DM_DEBUG_BLOCK_STACK_TRACING
			print_stack_trace(&b->stack_trace, 1);
			b->hold_count = 0; /* mark unclaimed to avoid BUG_ON below */
#endif
		}

#ifdef CONFIG_DM_DEBUG_BLOCK_STACK_TRACING
	while ((b = __get_unclaimed_buffer(c)))
		__free_buffer_wake(b);
#endif

	for (i = 0; i < LIST_SIZE; i++)
		BUG_ON(!list_empty(&c->lru[i]));

	dm_bufio_unlock(c);
}

/*
 * We may not be able to evict this buffer if IO pending or the client
 * is still using it.  Caller is expected to know buffer is too old.
 *
 * And if GFP_NOFS is used, we must not do any I/O because we hold
 * dm_bufio_clients_lock and we would risk deadlock if the I/O gets
 * rerouted to different bufio client.
 */
static bool __try_evict_buffer(struct dm_buffer *b, gfp_t gfp)
{
	if (!(gfp & __GFP_FS)) {
		if (test_bit(B_READING, &b->state) ||
		    test_bit(B_WRITING, &b->state) ||
		    test_bit(B_DIRTY, &b->state))
			return false;
	}

	if (b->hold_count)
		return false;

	__make_buffer_clean(b);
	__unlink_buffer(b);
	__free_buffer_wake(b);

	return true;
}

static unsigned long get_retain_buffers(struct dm_bufio_client *c)
{
        unsigned long retain_bytes = READ_ONCE(dm_bufio_retain_bytes);
        return retain_bytes >> (c->sectors_per_block_bits + SECTOR_SHIFT);
}

static unsigned long __scan(struct dm_bufio_client *c, unsigned long nr_to_scan,
			    gfp_t gfp_mask)
{
	int l;
	struct dm_buffer *b, *tmp;
	unsigned long freed = 0;
	unsigned long count = c->n_buffers[LIST_CLEAN] +
			      c->n_buffers[LIST_DIRTY];
	unsigned long retain_target = get_retain_buffers(c);

	for (l = 0; l < LIST_SIZE; l++) {
		list_for_each_entry_safe_reverse(b, tmp, &c->lru[l], lru_list) {
			if (__try_evict_buffer(b, gfp_mask))
				freed++;
			if (!--nr_to_scan || ((count - freed) <= retain_target))
				return freed;
			cond_resched();
		}
	}
	return freed;
}

static unsigned long
dm_bufio_shrink_scan(struct shrinker *shrink, struct shrink_control *sc)
{
	struct dm_bufio_client *c;
	unsigned long freed;

	c = container_of(shrink, struct dm_bufio_client, shrinker);
	if (sc->gfp_mask & __GFP_FS)
		dm_bufio_lock(c);
	else if (!dm_bufio_trylock(c))
		return SHRINK_STOP;

	freed  = __scan(c, sc->nr_to_scan, sc->gfp_mask);
	dm_bufio_unlock(c);
	return freed;
}

static unsigned long
dm_bufio_shrink_count(struct shrinker *shrink, struct shrink_control *sc)
{
	struct dm_bufio_client *c = container_of(shrink, struct dm_bufio_client, shrinker);
	unsigned long count = READ_ONCE(c->n_buffers[LIST_CLEAN]) +
			      READ_ONCE(c->n_buffers[LIST_DIRTY]);
	unsigned long retain_target = get_retain_buffers(c);

<<<<<<< HEAD
	return READ_ONCE(c->n_buffers[LIST_CLEAN]) + READ_ONCE(c->n_buffers[LIST_DIRTY]);
=======
	return (count < retain_target) ? 0 : (count - retain_target);
>>>>>>> 5fa4ec9c
}

/*
 * Create the buffering interface
 */
struct dm_bufio_client *dm_bufio_client_create(struct block_device *bdev, unsigned block_size,
					       unsigned reserved_buffers, unsigned aux_size,
					       void (*alloc_callback)(struct dm_buffer *),
					       void (*write_callback)(struct dm_buffer *))
{
	int r;
	struct dm_bufio_client *c;
	unsigned i;

	BUG_ON(block_size < 1 << SECTOR_SHIFT ||
	       (block_size & (block_size - 1)));

	c = kzalloc(sizeof(*c), GFP_KERNEL);
	if (!c) {
		r = -ENOMEM;
		goto bad_client;
	}
	c->buffer_tree = RB_ROOT;

	c->bdev = bdev;
	c->block_size = block_size;
	c->sectors_per_block_bits = __ffs(block_size) - SECTOR_SHIFT;
	c->pages_per_block_bits = (__ffs(block_size) >= PAGE_SHIFT) ?
				  __ffs(block_size) - PAGE_SHIFT : 0;
	c->blocks_per_page_bits = (__ffs(block_size) < PAGE_SHIFT ?
				  PAGE_SHIFT - __ffs(block_size) : 0);

	c->aux_size = aux_size;
	c->alloc_callback = alloc_callback;
	c->write_callback = write_callback;

	for (i = 0; i < LIST_SIZE; i++) {
		INIT_LIST_HEAD(&c->lru[i]);
		c->n_buffers[i] = 0;
	}

	mutex_init(&c->lock);
	INIT_LIST_HEAD(&c->reserved_buffers);
	c->need_reserved_buffers = reserved_buffers;

	c->minimum_buffers = DM_BUFIO_MIN_BUFFERS;

	init_waitqueue_head(&c->free_buffer_wait);
	c->async_write_error = 0;

	c->dm_io = dm_io_client_create();
	if (IS_ERR(c->dm_io)) {
		r = PTR_ERR(c->dm_io);
		goto bad_dm_io;
	}

	mutex_lock(&dm_bufio_clients_lock);
	if (c->blocks_per_page_bits) {
		if (!DM_BUFIO_CACHE_NAME(c)) {
			DM_BUFIO_CACHE_NAME(c) = kasprintf(GFP_KERNEL, "dm_bufio_cache-%u", c->block_size);
			if (!DM_BUFIO_CACHE_NAME(c)) {
				r = -ENOMEM;
				mutex_unlock(&dm_bufio_clients_lock);
				goto bad_cache;
			}
		}

		if (!DM_BUFIO_CACHE(c)) {
			DM_BUFIO_CACHE(c) = kmem_cache_create(DM_BUFIO_CACHE_NAME(c),
							      c->block_size,
							      c->block_size, 0, NULL);
			if (!DM_BUFIO_CACHE(c)) {
				r = -ENOMEM;
				mutex_unlock(&dm_bufio_clients_lock);
				goto bad_cache;
			}
		}
	}
	mutex_unlock(&dm_bufio_clients_lock);

	while (c->need_reserved_buffers) {
		struct dm_buffer *b = alloc_buffer(c, GFP_KERNEL);

		if (!b) {
			r = -ENOMEM;
			goto bad_buffer;
		}
		__free_buffer_wake(b);
	}

	mutex_lock(&dm_bufio_clients_lock);
	dm_bufio_client_count++;
	list_add(&c->client_list, &dm_bufio_all_clients);
	__cache_size_refresh();
	mutex_unlock(&dm_bufio_clients_lock);

	c->shrinker.count_objects = dm_bufio_shrink_count;
	c->shrinker.scan_objects = dm_bufio_shrink_scan;
	c->shrinker.seeks = 1;
	c->shrinker.batch = 0;
	register_shrinker(&c->shrinker);

	return c;

bad_buffer:
bad_cache:
	while (!list_empty(&c->reserved_buffers)) {
		struct dm_buffer *b = list_entry(c->reserved_buffers.next,
						 struct dm_buffer, lru_list);
		list_del(&b->lru_list);
		free_buffer(b);
	}
	dm_io_client_destroy(c->dm_io);
bad_dm_io:
	kfree(c);
bad_client:
	return ERR_PTR(r);
}
EXPORT_SYMBOL_GPL(dm_bufio_client_create);

/*
 * Free the buffering interface.
 * It is required that there are no references on any buffers.
 */
void dm_bufio_client_destroy(struct dm_bufio_client *c)
{
	unsigned i;

	drop_buffers(c);

	unregister_shrinker(&c->shrinker);

	mutex_lock(&dm_bufio_clients_lock);

	list_del(&c->client_list);
	dm_bufio_client_count--;
	__cache_size_refresh();

	mutex_unlock(&dm_bufio_clients_lock);

	BUG_ON(!RB_EMPTY_ROOT(&c->buffer_tree));
	BUG_ON(c->need_reserved_buffers);

	while (!list_empty(&c->reserved_buffers)) {
		struct dm_buffer *b = list_entry(c->reserved_buffers.next,
						 struct dm_buffer, lru_list);
		list_del(&b->lru_list);
		free_buffer(b);
	}

	for (i = 0; i < LIST_SIZE; i++)
		if (c->n_buffers[i])
			DMERR("leaked buffer count %d: %ld", i, c->n_buffers[i]);

	for (i = 0; i < LIST_SIZE; i++)
		BUG_ON(c->n_buffers[i]);

	dm_io_client_destroy(c->dm_io);
	kfree(c);
}
EXPORT_SYMBOL_GPL(dm_bufio_client_destroy);

void dm_bufio_set_sector_offset(struct dm_bufio_client *c, sector_t start)
{
	c->start = start;
}
EXPORT_SYMBOL_GPL(dm_bufio_set_sector_offset);

static unsigned get_max_age_hz(void)
{
	unsigned max_age = READ_ONCE(dm_bufio_max_age);

	if (max_age > UINT_MAX / HZ)
		max_age = UINT_MAX / HZ;

	return max_age * HZ;
}

static bool older_than(struct dm_buffer *b, unsigned long age_hz)
{
	return time_after_eq(jiffies, b->last_accessed + age_hz);
}

static void __evict_old_buffers(struct dm_bufio_client *c, unsigned long age_hz)
{
	struct dm_buffer *b, *tmp;
	unsigned long retain_target = get_retain_buffers(c);
	unsigned long count;
	LIST_HEAD(write_list);

	dm_bufio_lock(c);

	__check_watermark(c, &write_list);
	if (unlikely(!list_empty(&write_list))) {
		dm_bufio_unlock(c);
		__flush_write_list(&write_list);
		dm_bufio_lock(c);
	}

	count = c->n_buffers[LIST_CLEAN] + c->n_buffers[LIST_DIRTY];
	list_for_each_entry_safe_reverse(b, tmp, &c->lru[LIST_CLEAN], lru_list) {
		if (count <= retain_target)
			break;

		if (!older_than(b, age_hz))
			break;

		if (__try_evict_buffer(b, 0))
			count--;

		cond_resched();
	}

	dm_bufio_unlock(c);
}

static void cleanup_old_buffers(void)
{
	unsigned long max_age_hz = get_max_age_hz();
	struct dm_bufio_client *c;

	mutex_lock(&dm_bufio_clients_lock);

	__cache_size_refresh();

	list_for_each_entry(c, &dm_bufio_all_clients, client_list)
		__evict_old_buffers(c, max_age_hz);

	mutex_unlock(&dm_bufio_clients_lock);
}

static struct workqueue_struct *dm_bufio_wq;
static struct delayed_work dm_bufio_work;

static void work_fn(struct work_struct *w)
{
	cleanup_old_buffers();

	queue_delayed_work(dm_bufio_wq, &dm_bufio_work,
			   DM_BUFIO_WORK_TIMER_SECS * HZ);
}

/*----------------------------------------------------------------
 * Module setup
 *--------------------------------------------------------------*/

/*
 * This is called only once for the whole dm_bufio module.
 * It initializes memory limit.
 */
static int __init dm_bufio_init(void)
{
	__u64 mem;

	dm_bufio_allocated_kmem_cache = 0;
	dm_bufio_allocated_get_free_pages = 0;
	dm_bufio_allocated_vmalloc = 0;
	dm_bufio_current_allocated = 0;

	memset(&dm_bufio_caches, 0, sizeof dm_bufio_caches);
	memset(&dm_bufio_cache_names, 0, sizeof dm_bufio_cache_names);

	mem = (__u64)mult_frac(totalram_pages - totalhigh_pages,
			       DM_BUFIO_MEMORY_PERCENT, 100) << PAGE_SHIFT;

	if (mem > ULONG_MAX)
		mem = ULONG_MAX;

#ifdef CONFIG_MMU
	if (mem > mult_frac(VMALLOC_TOTAL, DM_BUFIO_VMALLOC_PERCENT, 100))
		mem = mult_frac(VMALLOC_TOTAL, DM_BUFIO_VMALLOC_PERCENT, 100);
#endif

	dm_bufio_default_cache_size = mem;

	mutex_lock(&dm_bufio_clients_lock);
	__cache_size_refresh();
	mutex_unlock(&dm_bufio_clients_lock);

	dm_bufio_wq = alloc_workqueue("dm_bufio_cache", WQ_MEM_RECLAIM, 0);
	if (!dm_bufio_wq)
		return -ENOMEM;

	INIT_DELAYED_WORK(&dm_bufio_work, work_fn);
	queue_delayed_work(dm_bufio_wq, &dm_bufio_work,
			   DM_BUFIO_WORK_TIMER_SECS * HZ);

	return 0;
}

/*
 * This is called once when unloading the dm_bufio module.
 */
static void __exit dm_bufio_exit(void)
{
	int bug = 0;
	int i;

	cancel_delayed_work_sync(&dm_bufio_work);
	destroy_workqueue(dm_bufio_wq);

	for (i = 0; i < ARRAY_SIZE(dm_bufio_caches); i++)
		kmem_cache_destroy(dm_bufio_caches[i]);

	for (i = 0; i < ARRAY_SIZE(dm_bufio_cache_names); i++)
		kfree(dm_bufio_cache_names[i]);

	if (dm_bufio_client_count) {
		DMCRIT("%s: dm_bufio_client_count leaked: %d",
			__func__, dm_bufio_client_count);
		bug = 1;
	}

	if (dm_bufio_current_allocated) {
		DMCRIT("%s: dm_bufio_current_allocated leaked: %lu",
			__func__, dm_bufio_current_allocated);
		bug = 1;
	}

	if (dm_bufio_allocated_get_free_pages) {
		DMCRIT("%s: dm_bufio_allocated_get_free_pages leaked: %lu",
		       __func__, dm_bufio_allocated_get_free_pages);
		bug = 1;
	}

	if (dm_bufio_allocated_vmalloc) {
		DMCRIT("%s: dm_bufio_vmalloc leaked: %lu",
		       __func__, dm_bufio_allocated_vmalloc);
		bug = 1;
	}

	BUG_ON(bug);
}

module_init(dm_bufio_init)
module_exit(dm_bufio_exit)

module_param_named(max_cache_size_bytes, dm_bufio_cache_size, ulong, S_IRUGO | S_IWUSR);
MODULE_PARM_DESC(max_cache_size_bytes, "Size of metadata cache");

module_param_named(max_age_seconds, dm_bufio_max_age, uint, S_IRUGO | S_IWUSR);
MODULE_PARM_DESC(max_age_seconds, "Max age of a buffer in seconds");

module_param_named(retain_bytes, dm_bufio_retain_bytes, ulong, S_IRUGO | S_IWUSR);
MODULE_PARM_DESC(retain_bytes, "Try to keep at least this many bytes cached in memory");

module_param_named(peak_allocated_bytes, dm_bufio_peak_allocated, ulong, S_IRUGO | S_IWUSR);
MODULE_PARM_DESC(peak_allocated_bytes, "Tracks the maximum allocated memory");

module_param_named(allocated_kmem_cache_bytes, dm_bufio_allocated_kmem_cache, ulong, S_IRUGO);
MODULE_PARM_DESC(allocated_kmem_cache_bytes, "Memory allocated with kmem_cache_alloc");

module_param_named(allocated_get_free_pages_bytes, dm_bufio_allocated_get_free_pages, ulong, S_IRUGO);
MODULE_PARM_DESC(allocated_get_free_pages_bytes, "Memory allocated with get_free_pages");

module_param_named(allocated_vmalloc_bytes, dm_bufio_allocated_vmalloc, ulong, S_IRUGO);
MODULE_PARM_DESC(allocated_vmalloc_bytes, "Memory allocated with vmalloc");

module_param_named(current_allocated_bytes, dm_bufio_current_allocated, ulong, S_IRUGO);
MODULE_PARM_DESC(current_allocated_bytes, "Memory currently used by the cache");

MODULE_AUTHOR("Mikulas Patocka <dm-devel@redhat.com>");
MODULE_DESCRIPTION(DM_NAME " buffered I/O library");
MODULE_LICENSE("GPL");<|MERGE_RESOLUTION|>--- conflicted
+++ resolved
@@ -1652,11 +1652,7 @@
 			      READ_ONCE(c->n_buffers[LIST_DIRTY]);
 	unsigned long retain_target = get_retain_buffers(c);
 
-<<<<<<< HEAD
-	return READ_ONCE(c->n_buffers[LIST_CLEAN]) + READ_ONCE(c->n_buffers[LIST_DIRTY]);
-=======
 	return (count < retain_target) ? 0 : (count - retain_target);
->>>>>>> 5fa4ec9c
 }
 
 /*
