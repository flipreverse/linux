--- conflicted
+++ resolved
@@ -1464,21 +1464,12 @@
 		} else if (control_selector == UAC_FU_VOLUME) {
 			struct cntrl_cur_lay2 c;
 			s16 volume;
-<<<<<<< HEAD
 
 			memset(&c, 0, sizeof(struct cntrl_cur_lay2));
 
 			u_audio_get_volume(agdev, is_playback, &volume);
 			c.wCUR = cpu_to_le16(volume);
 
-=======
-
-			memset(&c, 0, sizeof(struct cntrl_cur_lay2));
-
-			u_audio_get_volume(agdev, is_playback, &volume);
-			c.wCUR = cpu_to_le16(volume);
-
->>>>>>> 6195eb15
 			value = min_t(unsigned int, w_length, sizeof(c));
 			memcpy(req->buf, &c, value);
 		} else {
@@ -1515,7 +1506,6 @@
 	if ((entity_id == USB_IN_CLK_ID) || (entity_id == USB_OUT_CLK_ID)) {
 		if (control_selector == UAC2_CS_CONTROL_SAM_FREQ) {
 			struct cntrl_range_lay3 r;
-<<<<<<< HEAD
 
 			if (entity_id == USB_IN_CLK_ID)
 				r.dMIN = cpu_to_le32(p_srate);
@@ -1561,53 +1551,6 @@
 			r.wRES = cpu_to_le16(res_db);
 			r.wNumSubRanges = cpu_to_le16(1);
 
-=======
-
-			if (entity_id == USB_IN_CLK_ID)
-				r.dMIN = cpu_to_le32(p_srate);
-			else if (entity_id == USB_OUT_CLK_ID)
-				r.dMIN = cpu_to_le32(c_srate);
-			else
-				return -EOPNOTSUPP;
-
-			r.dMAX = r.dMIN;
-			r.dRES = 0;
-			r.wNumSubRanges = cpu_to_le16(1);
-
-			value = min_t(unsigned int, w_length, sizeof(r));
-			memcpy(req->buf, &r, value);
-		} else {
-			dev_err(&agdev->gadget->dev,
-				"%s:%d control_selector=%d TODO!\n",
-				__func__, __LINE__, control_selector);
-		}
-	} else if ((FUIN_EN(opts) && (entity_id == USB_IN_FU_ID)) ||
-			(FUOUT_EN(opts) && (entity_id == USB_OUT_FU_ID))) {
-		unsigned int is_playback = 0;
-
-		if (FUIN_EN(opts) && (entity_id == USB_IN_FU_ID))
-			is_playback = 1;
-
-		if (control_selector == UAC_FU_VOLUME) {
-			struct cntrl_range_lay2 r;
-			s16 max_db, min_db, res_db;
-
-			if (is_playback) {
-				max_db = opts->p_volume_max;
-				min_db = opts->p_volume_min;
-				res_db = opts->p_volume_res;
-			} else {
-				max_db = opts->c_volume_max;
-				min_db = opts->c_volume_min;
-				res_db = opts->c_volume_res;
-			}
-
-			r.wMAX = cpu_to_le16(max_db);
-			r.wMIN = cpu_to_le16(min_db);
-			r.wRES = cpu_to_le16(res_db);
-			r.wNumSubRanges = cpu_to_le16(1);
-
->>>>>>> 6195eb15
 			value = min_t(unsigned int, w_length, sizeof(r));
 			memcpy(req->buf, &r, value);
 		} else {
