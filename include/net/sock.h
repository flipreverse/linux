--- conflicted
+++ resolved
@@ -2231,23 +2231,15 @@
 	sk_mem_charge(sk, skb->truesize);
 }
 
-<<<<<<< HEAD
-static inline void skb_set_owner_sk_safe(struct sk_buff *skb, struct sock *sk)
-=======
 static inline __must_check bool skb_set_owner_sk_safe(struct sk_buff *skb, struct sock *sk)
->>>>>>> 8e0eb2fb
 {
 	if (sk && refcount_inc_not_zero(&sk->sk_refcnt)) {
 		skb_orphan(skb);
 		skb->destructor = sock_efree;
 		skb->sk = sk;
-<<<<<<< HEAD
-	}
-=======
 		return true;
 	}
 	return false;
->>>>>>> 8e0eb2fb
 }
 
 void sk_reset_timer(struct sock *sk, struct timer_list *timer,
