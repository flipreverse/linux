/*
 * rt5645.h  --  RT5645 ALSA SoC audio driver
 *
 * Copyright 2013 Realtek Microelectronics
 * Author: Bard Liao <bardliao@realtek.com>
 *
 * This program is free software; you can redistribute it and/or modify
 * it under the terms of the GNU General Public License version 2 as
 * published by the Free Software Foundation.
 */

#ifndef __RT5645_H__
#define __RT5645_H__

#include <sound/rt5645.h>

/* Info */
#define RT5645_RESET				0x00
#define RT5645_VENDOR_ID			0xfd
#define RT5645_VENDOR_ID1			0xfe
#define RT5645_VENDOR_ID2			0xff
/*  I/O - Output */
#define RT5645_SPK_VOL				0x01
#define RT5645_HP_VOL				0x02
#define RT5645_LOUT1				0x03
#define RT5645_LOUT_CTRL			0x05
/* I/O - Input */
#define RT5645_IN1_CTRL1			0x0a
#define RT5645_IN1_CTRL2			0x0b
#define RT5645_IN1_CTRL3			0x0c
#define RT5645_IN2_CTRL				0x0d
#define RT5645_INL1_INR1_VOL			0x0f
#define RT5645_SPK_FUNC_LIM			0x14
#define RT5645_ADJ_HPF_CTRL			0x16
/* I/O - ADC/DAC/DMIC */
#define RT5645_DAC1_DIG_VOL			0x19
#define RT5645_DAC2_DIG_VOL			0x1a
#define RT5645_DAC_CTRL				0x1b
#define RT5645_STO1_ADC_DIG_VOL			0x1c
#define RT5645_MONO_ADC_DIG_VOL			0x1d
#define RT5645_ADC_BST_VOL1			0x1e
/* Mixer - D-D */
#define RT5645_ADC_BST_VOL2			0x20
#define RT5645_STO1_ADC_MIXER			0x27
#define RT5645_MONO_ADC_MIXER			0x28
#define RT5645_AD_DA_MIXER			0x29
#define RT5645_STO_DAC_MIXER			0x2a
#define RT5645_MONO_DAC_MIXER			0x2b
#define RT5645_DIG_MIXER			0x2c
#define RT5650_A_DAC_SOUR			0x2d
#define RT5645_DIG_INF1_DATA			0x2f
/* Mixer - PDM */
#define RT5645_PDM_OUT_CTRL			0x31
/* Mixer - ADC */
#define RT5645_REC_L1_MIXER			0x3b
#define RT5645_REC_L2_MIXER			0x3c
#define RT5645_REC_R1_MIXER			0x3d
#define RT5645_REC_R2_MIXER			0x3e
/* Mixer - DAC */
#define RT5645_HPMIXL_CTRL			0x3f
#define RT5645_HPOMIXL_CTRL			0x40
#define RT5645_HPMIXR_CTRL			0x41
#define RT5645_HPOMIXR_CTRL			0x42
#define RT5645_HPO_MIXER			0x45
#define RT5645_SPK_L_MIXER			0x46
#define RT5645_SPK_R_MIXER			0x47
#define RT5645_SPO_MIXER			0x48
#define RT5645_SPO_CLSD_RATIO			0x4a
#define RT5645_OUT_L_GAIN1			0x4d
#define RT5645_OUT_L_GAIN2			0x4e
#define RT5645_OUT_L1_MIXER			0x4f
#define RT5645_OUT_R_GAIN1			0x50
#define RT5645_OUT_R_GAIN2			0x51
#define RT5645_OUT_R1_MIXER			0x52
#define RT5645_LOUT_MIXER			0x53
/* Haptic */
#define RT5645_HAPTIC_CTRL1			0x56
#define RT5645_HAPTIC_CTRL2			0x57
#define RT5645_HAPTIC_CTRL3			0x58
#define RT5645_HAPTIC_CTRL4			0x59
#define RT5645_HAPTIC_CTRL5			0x5a
#define RT5645_HAPTIC_CTRL6			0x5b
#define RT5645_HAPTIC_CTRL7			0x5c
#define RT5645_HAPTIC_CTRL8			0x5d
#define RT5645_HAPTIC_CTRL9			0x5e
#define RT5645_HAPTIC_CTRL10			0x5f
/* Power */
#define RT5645_PWR_DIG1				0x61
#define RT5645_PWR_DIG2				0x62
#define RT5645_PWR_ANLG1			0x63
#define RT5645_PWR_ANLG2			0x64
#define RT5645_PWR_MIXER			0x65
#define RT5645_PWR_VOL				0x66
/* Private Register Control */
#define RT5645_PRIV_INDEX			0x6a
#define RT5645_PRIV_DATA			0x6c
/* Format - ADC/DAC */
#define RT5645_I2S1_SDP				0x70
#define RT5645_I2S2_SDP				0x71
#define RT5645_ADDA_CLK1			0x73
#define RT5645_ADDA_CLK2			0x74
#define RT5645_DMIC_CTRL1			0x75
#define RT5645_DMIC_CTRL2			0x76
/* Format - TDM Control */
#define RT5645_TDM_CTRL_1			0x77
#define RT5645_TDM_CTRL_2			0x78
#define RT5645_TDM_CTRL_3			0x79

/* Function - Analog */
#define RT5645_GLB_CLK				0x80
#define RT5645_PLL_CTRL1			0x81
#define RT5645_PLL_CTRL2			0x82
#define RT5645_ASRC_1				0x83
#define RT5645_ASRC_2				0x84
#define RT5645_ASRC_3				0x85
#define RT5645_ASRC_4				0x8a
#define RT5645_DEPOP_M1				0x8e
#define RT5645_DEPOP_M2				0x8f
#define RT5645_DEPOP_M3				0x90
#define RT5645_CHARGE_PUMP			0x91
#define RT5645_MICBIAS				0x93
#define RT5645_A_JD_CTRL1			0x94
#define RT5645_VAD_CTRL4			0x9d
#define RT5645_CLSD_OUT_CTRL			0xa0
/* Function - Digital */
#define RT5645_ADC_EQ_CTRL1			0xae
#define RT5645_ADC_EQ_CTRL2			0xaf
#define RT5645_EQ_CTRL1				0xb0
#define RT5645_EQ_CTRL2				0xb1
#define RT5645_ALC_CTRL_1			0xb3
#define RT5645_ALC_CTRL_2			0xb4
#define RT5645_ALC_CTRL_3			0xb5
#define RT5645_ALC_CTRL_4			0xb6
#define RT5645_ALC_CTRL_5			0xb7
#define RT5645_JD_CTRL				0xbb
#define RT5645_IRQ_CTRL1			0xbc
#define RT5645_IRQ_CTRL2			0xbd
#define RT5645_IRQ_CTRL3			0xbe
#define RT5645_INT_IRQ_ST			0xbf
#define RT5645_GPIO_CTRL1			0xc0
#define RT5645_GPIO_CTRL2			0xc1
#define RT5645_GPIO_CTRL3			0xc2
#define RT5645_BASS_BACK			0xcf
#define RT5645_MP3_PLUS1			0xd0
#define RT5645_MP3_PLUS2			0xd1
#define RT5645_ADJ_HPF1				0xd3
#define RT5645_ADJ_HPF2				0xd4
#define RT5645_HP_CALIB_AMP_DET			0xd6
#define RT5645_SV_ZCD1				0xd9
#define RT5645_SV_ZCD2				0xda
#define RT5645_IL_CMD				0xdb
#define RT5645_IL_CMD2				0xdc
#define RT5645_IL_CMD3				0xdd
#define RT5650_4BTN_IL_CMD1			0xdf
#define RT5650_4BTN_IL_CMD2			0xe0
#define RT5645_DRC1_HL_CTRL1			0xe7
#define RT5645_DRC2_HL_CTRL1			0xe9
#define RT5645_MUTI_DRC_CTRL1			0xea
#define RT5645_ADC_MONO_HP_CTRL1		0xec
#define RT5645_ADC_MONO_HP_CTRL2		0xed
#define RT5645_DRC2_CTRL1			0xf0
#define RT5645_DRC2_CTRL2			0xf1
#define RT5645_DRC2_CTRL3			0xf2
#define RT5645_DRC2_CTRL4			0xf3
#define RT5645_DRC2_CTRL5			0xf4
#define RT5645_JD_CTRL3				0xf8
#define RT5645_JD_CTRL4				0xf9
/* General Control */
#define RT5645_GEN_CTRL1			0xfa
#define RT5645_GEN_CTRL2			0xfb
#define RT5645_GEN_CTRL3			0xfc


/* Index of Codec Private Register definition */
#define RT5645_DIG_VOL				0x00
#define RT5645_PR_ALC_CTRL_1			0x01
#define RT5645_PR_ALC_CTRL_2			0x02
#define RT5645_PR_ALC_CTRL_3			0x03
#define RT5645_PR_ALC_CTRL_4			0x04
#define RT5645_PR_ALC_CTRL_5			0x05
#define RT5645_PR_ALC_CTRL_6			0x06
#define RT5645_BIAS_CUR1			0x12
#define RT5645_BIAS_CUR3			0x14
#define RT5645_CLSD_INT_REG1			0x1c
#define RT5645_MAMP_INT_REG2			0x37
#define RT5645_CHOP_DAC_ADC			0x3d
#define RT5645_MIXER_INT_REG			0x3f
#define RT5645_3D_SPK				0x63
#define RT5645_WND_1				0x6c
#define RT5645_WND_2				0x6d
#define RT5645_WND_3				0x6e
#define RT5645_WND_4				0x6f
#define RT5645_WND_5				0x70
#define RT5645_WND_8				0x73
#define RT5645_DIP_SPK_INF			0x75
#define RT5645_HP_DCC_INT1			0x77
#define RT5645_EQ_BW_LOP			0xa0
#define RT5645_EQ_GN_LOP			0xa1
#define RT5645_EQ_FC_BP1			0xa2
#define RT5645_EQ_BW_BP1			0xa3
#define RT5645_EQ_GN_BP1			0xa4
#define RT5645_EQ_FC_BP2			0xa5
#define RT5645_EQ_BW_BP2			0xa6
#define RT5645_EQ_GN_BP2			0xa7
#define RT5645_EQ_FC_BP3			0xa8
#define RT5645_EQ_BW_BP3			0xa9
#define RT5645_EQ_GN_BP3			0xaa
#define RT5645_EQ_FC_BP4			0xab
#define RT5645_EQ_BW_BP4			0xac
#define RT5645_EQ_GN_BP4			0xad
#define RT5645_EQ_FC_HIP1			0xae
#define RT5645_EQ_GN_HIP1			0xaf
#define RT5645_EQ_FC_HIP2			0xb0
#define RT5645_EQ_BW_HIP2			0xb1
#define RT5645_EQ_GN_HIP2			0xb2
#define RT5645_EQ_PRE_VOL			0xb3
#define RT5645_EQ_PST_VOL			0xb4


/* global definition */
#define RT5645_L_MUTE				(0x1 << 15)
#define RT5645_L_MUTE_SFT			15
#define RT5645_VOL_L_MUTE			(0x1 << 14)
#define RT5645_VOL_L_SFT			14
#define RT5645_R_MUTE				(0x1 << 7)
#define RT5645_R_MUTE_SFT			7
#define RT5645_VOL_R_MUTE			(0x1 << 6)
#define RT5645_VOL_R_SFT			6
#define RT5645_L_VOL_MASK			(0x3f << 8)
#define RT5645_L_VOL_SFT			8
#define RT5645_R_VOL_MASK			(0x3f)
#define RT5645_R_VOL_SFT			0

/* IN1 Control 1 (0x0a) */
#define RT5645_CBJ_BST1_MASK			(0xf << 12)
#define RT5645_CBJ_BST1_SFT			(12)
#define RT5645_CBJ_JD_HP_EN			(0x1 << 9)
#define RT5645_CBJ_JD_MIC_EN			(0x1 << 8)
#define RT5645_CBJ_JD_MIC_SW_EN			(0x1 << 7)
#define RT5645_CBJ_MIC_SEL_R			(0x1 << 6)
#define RT5645_CBJ_MIC_SEL_L			(0x1 << 5)
#define RT5645_CBJ_MIC_SW			(0x1 << 4)
#define RT5645_CBJ_BST1_EN			(0x1 << 2)

/* IN1 Control 2 (0x0b) */
#define RT5645_CBJ_MN_JD			(0x1 << 12)
#define RT5645_CAPLESS_EN			(0x1 << 11)
#define RT5645_CBJ_DET_MODE			(0x1 << 7)

/* IN1 Control 3 (0x0c) */
#define RT5645_CBJ_TIE_G_L			(0x1 << 15)
#define RT5645_CBJ_TIE_G_R			(0x1 << 14)

/* IN2 Control (0x0d) */
#define RT5645_BST_MASK1			(0xf<<12)
#define RT5645_BST_SFT1				12
#define RT5645_BST_MASK2			(0xf<<8)
#define RT5645_BST_SFT2				8
#define RT5645_IN_DF2				(0x1 << 6)
#define RT5645_IN_SFT2				6

/* INL and INR Volume Control (0x0f) */
#define RT5645_INL_SEL_MASK			(0x1 << 15)
#define RT5645_INL_SEL_SFT			15
#define RT5645_INL_SEL_IN4P			(0x0 << 15)
#define RT5645_INL_SEL_MONOP			(0x1 << 15)
#define RT5645_INL_VOL_MASK			(0x1f << 8)
#define RT5645_INL_VOL_SFT			8
#define RT5645_INR_SEL_MASK			(0x1 << 7)
#define RT5645_INR_SEL_SFT			7
#define RT5645_INR_SEL_IN4N			(0x0 << 7)
#define RT5645_INR_SEL_MONON			(0x1 << 7)
#define RT5645_INR_VOL_MASK			(0x1f)
#define RT5645_INR_VOL_SFT			0

/* DAC1 Digital Volume (0x19) */
#define RT5645_DAC_L1_VOL_MASK			(0xff << 8)
#define RT5645_DAC_L1_VOL_SFT			8
#define RT5645_DAC_R1_VOL_MASK			(0xff)
#define RT5645_DAC_R1_VOL_SFT			0

/* DAC2 Digital Volume (0x1a) */
#define RT5645_DAC_L2_VOL_MASK			(0xff << 8)
#define RT5645_DAC_L2_VOL_SFT			8
#define RT5645_DAC_R2_VOL_MASK			(0xff)
#define RT5645_DAC_R2_VOL_SFT			0

/* DAC2 Control (0x1b) */
#define RT5645_M_DAC_L2_VOL			(0x1 << 13)
#define RT5645_M_DAC_L2_VOL_SFT			13
#define RT5645_M_DAC_R2_VOL			(0x1 << 12)
#define RT5645_M_DAC_R2_VOL_SFT			12
#define RT5645_DAC2_L_SEL_MASK			(0x7 << 4)
#define RT5645_DAC2_L_SEL_SFT			4
#define RT5645_DAC2_R_SEL_MASK			(0x7 << 0)
#define RT5645_DAC2_R_SEL_SFT			0

/* ADC Digital Volume Control (0x1c) */
#define RT5645_ADC_L_VOL_MASK			(0x7f << 8)
#define RT5645_ADC_L_VOL_SFT			8
#define RT5645_ADC_R_VOL_MASK			(0x7f)
#define RT5645_ADC_R_VOL_SFT			0

/* Mono ADC Digital Volume Control (0x1d) */
#define RT5645_MONO_ADC_L_VOL_MASK		(0x7f << 8)
#define RT5645_MONO_ADC_L_VOL_SFT		8
#define RT5645_MONO_ADC_R_VOL_MASK		(0x7f)
#define RT5645_MONO_ADC_R_VOL_SFT		0

/* ADC Boost Volume Control (0x1e) */
#define RT5645_STO1_ADC_L_BST_MASK		(0x3 << 14)
#define RT5645_STO1_ADC_L_BST_SFT		14
#define RT5645_STO1_ADC_R_BST_MASK		(0x3 << 12)
#define RT5645_STO1_ADC_R_BST_SFT		12
#define RT5645_STO1_ADC_COMP_MASK		(0x3 << 10)
#define RT5645_STO1_ADC_COMP_SFT		10
#define RT5645_STO2_ADC_L_BST_MASK		(0x3 << 8)
#define RT5645_STO2_ADC_L_BST_SFT		8
#define RT5645_STO2_ADC_R_BST_MASK		(0x3 << 6)
#define RT5645_STO2_ADC_R_BST_SFT		6
#define RT5645_STO2_ADC_COMP_MASK		(0x3 << 4)
#define RT5645_STO2_ADC_COMP_SFT		4

/* Stereo2 ADC Mixer Control (0x26) */
#define RT5645_STO2_ADC_SRC_MASK		(0x1 << 15)
#define RT5645_STO2_ADC_SRC_SFT			15

/* Stereo ADC Mixer Control (0x27) */
#define RT5645_M_ADC_L1				(0x1 << 14)
#define RT5645_M_ADC_L1_SFT			14
#define RT5645_M_ADC_L2				(0x1 << 13)
#define RT5645_M_ADC_L2_SFT			13
#define RT5645_ADC_1_SRC_MASK			(0x1 << 12)
#define RT5645_ADC_1_SRC_SFT			12
#define RT5645_ADC_1_SRC_ADC			(0x1 << 12)
#define RT5645_ADC_1_SRC_DACMIX			(0x0 << 12)
#define RT5645_ADC_2_SRC_MASK			(0x1 << 11)
#define RT5645_ADC_2_SRC_SFT			11
#define RT5645_DMIC_SRC_MASK			(0x1 << 8)
#define RT5645_DMIC_SRC_SFT			8
#define RT5645_M_ADC_R1				(0x1 << 6)
#define RT5645_M_ADC_R1_SFT			6
#define RT5645_M_ADC_R2				(0x1 << 5)
#define RT5645_M_ADC_R2_SFT			5
#define RT5645_DMIC3_SRC_MASK			(0x1 << 1)
#define RT5645_DMIC3_SRC_SFT			0

/* Mono ADC Mixer Control (0x28) */
#define RT5645_M_MONO_ADC_L1			(0x1 << 14)
#define RT5645_M_MONO_ADC_L1_SFT		14
#define RT5645_M_MONO_ADC_L2			(0x1 << 13)
#define RT5645_M_MONO_ADC_L2_SFT		13
#define RT5645_MONO_ADC_L1_SRC_MASK		(0x1 << 12)
#define RT5645_MONO_ADC_L1_SRC_SFT		12
#define RT5645_MONO_ADC_L1_SRC_DACMIXL		(0x0 << 12)
#define RT5645_MONO_ADC_L1_SRC_ADCL		(0x1 << 12)
#define RT5645_MONO_ADC_L2_SRC_MASK		(0x1 << 11)
#define RT5645_MONO_ADC_L2_SRC_SFT		11
#define RT5645_MONO_DMIC_L_SRC_MASK		(0x1 << 8)
#define RT5645_MONO_DMIC_L_SRC_SFT		8
#define RT5645_M_MONO_ADC_R1			(0x1 << 6)
#define RT5645_M_MONO_ADC_R1_SFT		6
#define RT5645_M_MONO_ADC_R2			(0x1 << 5)
#define RT5645_M_MONO_ADC_R2_SFT		5
#define RT5645_MONO_ADC_R1_SRC_MASK		(0x1 << 4)
#define RT5645_MONO_ADC_R1_SRC_SFT		4
#define RT5645_MONO_ADC_R1_SRC_ADCR		(0x1 << 4)
#define RT5645_MONO_ADC_R1_SRC_DACMIXR		(0x0 << 4)
#define RT5645_MONO_ADC_R2_SRC_MASK		(0x1 << 3)
#define RT5645_MONO_ADC_R2_SRC_SFT		3
#define RT5645_MONO_DMIC_R_SRC_MASK		(0x3)
#define RT5645_MONO_DMIC_R_SRC_SFT		0

/* ADC Mixer to DAC Mixer Control (0x29) */
#define RT5645_M_ADCMIX_L			(0x1 << 15)
#define RT5645_M_ADCMIX_L_SFT			15
#define RT5645_M_DAC1_L				(0x1 << 14)
#define RT5645_M_DAC1_L_SFT			14
#define RT5645_DAC1_R_SEL_MASK			(0x3 << 10)
#define RT5645_DAC1_R_SEL_SFT			10
#define RT5645_DAC1_R_SEL_IF1			(0x0 << 10)
#define RT5645_DAC1_R_SEL_IF2			(0x1 << 10)
#define RT5645_DAC1_R_SEL_IF3			(0x2 << 10)
#define RT5645_DAC1_R_SEL_IF4			(0x3 << 10)
#define RT5645_DAC1_L_SEL_MASK			(0x3 << 8)
#define RT5645_DAC1_L_SEL_SFT			8
#define RT5645_DAC1_L_SEL_IF1			(0x0 << 8)
#define RT5645_DAC1_L_SEL_IF2			(0x1 << 8)
#define RT5645_DAC1_L_SEL_IF3			(0x2 << 8)
#define RT5645_DAC1_L_SEL_IF4			(0x3 << 8)
#define RT5645_M_ADCMIX_R			(0x1 << 7)
#define RT5645_M_ADCMIX_R_SFT			7
#define RT5645_M_DAC1_R				(0x1 << 6)
#define RT5645_M_DAC1_R_SFT			6

/* Stereo DAC Mixer Control (0x2a) */
#define RT5645_M_DAC_L1				(0x1 << 14)
#define RT5645_M_DAC_L1_SFT			14
#define RT5645_DAC_L1_STO_L_VOL_MASK		(0x1 << 13)
#define RT5645_DAC_L1_STO_L_VOL_SFT		13
#define RT5645_M_DAC_L2				(0x1 << 12)
#define RT5645_M_DAC_L2_SFT			12
#define RT5645_DAC_L2_STO_L_VOL_MASK		(0x1 << 11)
#define RT5645_DAC_L2_STO_L_VOL_SFT		11
#define RT5645_M_ANC_DAC_L			(0x1 << 10)
#define RT5645_M_ANC_DAC_L_SFT			10
#define RT5645_M_DAC_R1_STO_L			(0x1 << 9)
#define RT5645_M_DAC_R1_STO_L_SFT			9
#define RT5645_DAC_R1_STO_L_VOL_MASK		(0x1 << 8)
#define RT5645_DAC_R1_STO_L_VOL_SFT		8
#define RT5645_M_DAC_R1				(0x1 << 6)
#define RT5645_M_DAC_R1_SFT			6
#define RT5645_DAC_R1_STO_R_VOL_MASK		(0x1 << 5)
#define RT5645_DAC_R1_STO_R_VOL_SFT		5
#define RT5645_M_DAC_R2				(0x1 << 4)
#define RT5645_M_DAC_R2_SFT			4
#define RT5645_DAC_R2_STO_R_VOL_MASK		(0x1 << 3)
#define RT5645_DAC_R2_STO_R_VOL_SFT		3
#define RT5645_M_ANC_DAC_R			(0x1 << 2)
#define RT5645_M_ANC_DAC_R_SFT			2
#define RT5645_M_DAC_L1_STO_R			(0x1 << 1)
#define RT5645_M_DAC_L1_STO_R_SFT			1
#define RT5645_DAC_L1_STO_R_VOL_MASK		(0x1)
#define RT5645_DAC_L1_STO_R_VOL_SFT		0

/* Mono DAC Mixer Control (0x2b) */
#define RT5645_M_DAC_L1_MONO_L			(0x1 << 14)
#define RT5645_M_DAC_L1_MONO_L_SFT		14
#define RT5645_DAC_L1_MONO_L_VOL_MASK		(0x1 << 13)
#define RT5645_DAC_L1_MONO_L_VOL_SFT		13
#define RT5645_M_DAC_L2_MONO_L			(0x1 << 12)
#define RT5645_M_DAC_L2_MONO_L_SFT		12
#define RT5645_DAC_L2_MONO_L_VOL_MASK		(0x1 << 11)
#define RT5645_DAC_L2_MONO_L_VOL_SFT		11
#define RT5645_M_DAC_R2_MONO_L			(0x1 << 10)
#define RT5645_M_DAC_R2_MONO_L_SFT		10
#define RT5645_DAC_R2_MONO_L_VOL_MASK		(0x1 << 9)
#define RT5645_DAC_R2_MONO_L_VOL_SFT		9
#define RT5645_M_DAC_R1_MONO_R			(0x1 << 6)
#define RT5645_M_DAC_R1_MONO_R_SFT		6
#define RT5645_DAC_R1_MONO_R_VOL_MASK		(0x1 << 5)
#define RT5645_DAC_R1_MONO_R_VOL_SFT		5
#define RT5645_M_DAC_R2_MONO_R			(0x1 << 4)
#define RT5645_M_DAC_R2_MONO_R_SFT		4
#define RT5645_DAC_R2_MONO_R_VOL_MASK		(0x1 << 3)
#define RT5645_DAC_R2_MONO_R_VOL_SFT		3
#define RT5645_M_DAC_L2_MONO_R			(0x1 << 2)
#define RT5645_M_DAC_L2_MONO_R_SFT		2
#define RT5645_DAC_L2_MONO_R_VOL_MASK		(0x1 << 1)
#define RT5645_DAC_L2_MONO_R_VOL_SFT		1

/* Digital Mixer Control (0x2c) */
#define RT5645_M_STO_L_DAC_L			(0x1 << 15)
#define RT5645_M_STO_L_DAC_L_SFT		15
#define RT5645_STO_L_DAC_L_VOL_MASK		(0x1 << 14)
#define RT5645_STO_L_DAC_L_VOL_SFT		14
#define RT5645_M_DAC_L2_DAC_L			(0x1 << 13)
#define RT5645_M_DAC_L2_DAC_L_SFT		13
#define RT5645_DAC_L2_DAC_L_VOL_MASK		(0x1 << 12)
#define RT5645_DAC_L2_DAC_L_VOL_SFT		12
#define RT5645_M_STO_R_DAC_R			(0x1 << 11)
#define RT5645_M_STO_R_DAC_R_SFT		11
#define RT5645_STO_R_DAC_R_VOL_MASK		(0x1 << 10)
#define RT5645_STO_R_DAC_R_VOL_SFT		10
#define RT5645_M_DAC_R2_DAC_R			(0x1 << 9)
#define RT5645_M_DAC_R2_DAC_R_SFT		9
#define RT5645_DAC_R2_DAC_R_VOL_MASK		(0x1 << 8)
#define RT5645_DAC_R2_DAC_R_VOL_SFT		8
#define RT5645_M_DAC_R2_DAC_L			(0x1 << 7)
#define RT5645_M_DAC_R2_DAC_L_SFT		7
#define RT5645_DAC_R2_DAC_L_VOL_MASK		(0x1 << 6)
#define RT5645_DAC_R2_DAC_L_VOL_SFT		6
#define RT5645_M_DAC_L2_DAC_R			(0x1 << 5)
#define RT5645_M_DAC_L2_DAC_R_SFT		5
#define RT5645_DAC_L2_DAC_R_VOL_MASK		(0x1 << 4)
#define RT5645_DAC_L2_DAC_R_VOL_SFT		4

/* Analog DAC1/2 Input Source Control (0x2d) */
#define RT5650_A_DAC1_L_IN_SFT			3
#define RT5650_A_DAC1_R_IN_SFT			2
#define RT5650_A_DAC2_L_IN_SFT			1
#define RT5650_A_DAC2_R_IN_SFT			0

/* Digital Interface Data Control (0x2f) */
#define RT5645_IF1_ADC2_IN_SEL			(0x1 << 15)
#define RT5645_IF1_ADC2_IN_SFT			15
#define RT5645_IF2_ADC_IN_MASK			(0x7 << 12)
#define RT5645_IF2_ADC_IN_SFT			12
#define RT5645_IF2_DAC_SEL_MASK			(0x3 << 10)
#define RT5645_IF2_DAC_SEL_SFT			10
#define RT5645_IF2_ADC_SEL_MASK			(0x3 << 8)
#define RT5645_IF2_ADC_SEL_SFT			8
#define RT5645_IF3_DAC_SEL_MASK			(0x3 << 6)
#define RT5645_IF3_DAC_SEL_SFT			6
#define RT5645_IF3_ADC_SEL_MASK			(0x3 << 4)
#define RT5645_IF3_ADC_SEL_SFT			4
#define RT5645_IF3_ADC_IN_MASK			(0x7)
#define RT5645_IF3_ADC_IN_SFT			0

/* PDM Output Control (0x31) */
#define RT5645_PDM1_L_MASK			(0x1 << 15)
#define RT5645_PDM1_L_SFT			15
#define RT5645_M_PDM1_L				(0x1 << 14)
#define RT5645_M_PDM1_L_SFT			14
#define RT5645_PDM1_R_MASK			(0x1 << 13)
#define RT5645_PDM1_R_SFT			13
#define RT5645_M_PDM1_R				(0x1 << 12)
#define RT5645_M_PDM1_R_SFT			12
#define RT5645_PDM2_L_MASK			(0x1 << 11)
#define RT5645_PDM2_L_SFT			11
#define RT5645_M_PDM2_L				(0x1 << 10)
#define RT5645_M_PDM2_L_SFT			10
#define RT5645_PDM2_R_MASK			(0x1 << 9)
#define RT5645_PDM2_R_SFT			9
#define RT5645_M_PDM2_R				(0x1 << 8)
#define RT5645_M_PDM2_R_SFT			8
#define RT5645_PDM2_BUSY			(0x1 << 7)
#define RT5645_PDM1_BUSY			(0x1 << 6)
#define RT5645_PDM_PATTERN			(0x1 << 5)
#define RT5645_PDM_GAIN				(0x1 << 4)
#define RT5645_PDM_DIV_MASK			(0x3)

/* REC Left Mixer Control 1 (0x3b) */
#define RT5645_G_HP_L_RM_L_MASK			(0x7 << 13)
#define RT5645_G_HP_L_RM_L_SFT			13
#define RT5645_G_IN_L_RM_L_MASK			(0x7 << 10)
#define RT5645_G_IN_L_RM_L_SFT			10
#define RT5645_G_BST4_RM_L_MASK			(0x7 << 7)
#define RT5645_G_BST4_RM_L_SFT			7
#define RT5645_G_BST3_RM_L_MASK			(0x7 << 4)
#define RT5645_G_BST3_RM_L_SFT			4
#define RT5645_G_BST2_RM_L_MASK			(0x7 << 1)
#define RT5645_G_BST2_RM_L_SFT			1

/* REC Left Mixer Control 2 (0x3c) */
#define RT5645_G_BST1_RM_L_MASK			(0x7 << 13)
#define RT5645_G_BST1_RM_L_SFT			13
#define RT5645_G_OM_L_RM_L_MASK			(0x7 << 10)
#define RT5645_G_OM_L_RM_L_SFT			10
#define RT5645_M_MM_L_RM_L			(0x1 << 6)
#define RT5645_M_MM_L_RM_L_SFT			6
#define RT5645_M_IN_L_RM_L			(0x1 << 5)
#define RT5645_M_IN_L_RM_L_SFT			5
#define RT5645_M_HP_L_RM_L			(0x1 << 4)
#define RT5645_M_HP_L_RM_L_SFT			4
#define RT5645_M_BST3_RM_L			(0x1 << 3)
#define RT5645_M_BST3_RM_L_SFT			3
#define RT5645_M_BST2_RM_L			(0x1 << 2)
#define RT5645_M_BST2_RM_L_SFT			2
#define RT5645_M_BST1_RM_L			(0x1 << 1)
#define RT5645_M_BST1_RM_L_SFT			1
#define RT5645_M_OM_L_RM_L			(0x1)
#define RT5645_M_OM_L_RM_L_SFT			0

/* REC Right Mixer Control 1 (0x3d) */
#define RT5645_G_HP_R_RM_R_MASK			(0x7 << 13)
#define RT5645_G_HP_R_RM_R_SFT			13
#define RT5645_G_IN_R_RM_R_MASK			(0x7 << 10)
#define RT5645_G_IN_R_RM_R_SFT			10
#define RT5645_G_BST4_RM_R_MASK			(0x7 << 7)
#define RT5645_G_BST4_RM_R_SFT			7
#define RT5645_G_BST3_RM_R_MASK			(0x7 << 4)
#define RT5645_G_BST3_RM_R_SFT			4
#define RT5645_G_BST2_RM_R_MASK			(0x7 << 1)
#define RT5645_G_BST2_RM_R_SFT			1

/* REC Right Mixer Control 2 (0x3e) */
#define RT5645_G_BST1_RM_R_MASK			(0x7 << 13)
#define RT5645_G_BST1_RM_R_SFT			13
#define RT5645_G_OM_R_RM_R_MASK			(0x7 << 10)
#define RT5645_G_OM_R_RM_R_SFT			10
#define RT5645_M_MM_R_RM_R			(0x1 << 6)
#define RT5645_M_MM_R_RM_R_SFT			6
#define RT5645_M_IN_R_RM_R			(0x1 << 5)
#define RT5645_M_IN_R_RM_R_SFT			5
#define RT5645_M_HP_R_RM_R			(0x1 << 4)
#define RT5645_M_HP_R_RM_R_SFT			4
#define RT5645_M_BST3_RM_R			(0x1 << 3)
#define RT5645_M_BST3_RM_R_SFT			3
#define RT5645_M_BST2_RM_R			(0x1 << 2)
#define RT5645_M_BST2_RM_R_SFT			2
#define RT5645_M_BST1_RM_R			(0x1 << 1)
#define RT5645_M_BST1_RM_R_SFT			1
#define RT5645_M_OM_R_RM_R			(0x1)
#define RT5645_M_OM_R_RM_R_SFT			0

/* HPOMIX Control (0x40) (0x42) */
#define RT5645_M_BST1_HV			(0x1 << 4)
#define RT5645_M_BST1_HV_SFT			4
#define RT5645_M_BST2_HV			(0x1 << 4)
#define RT5645_M_BST2_HV_SFT			4
#define RT5645_M_BST3_HV			(0x1 << 3)
#define RT5645_M_BST3_HV_SFT			3
#define RT5645_M_IN_HV				(0x1 << 2)
#define RT5645_M_IN_HV_SFT			2
#define RT5645_M_DAC2_HV			(0x1 << 1)
#define RT5645_M_DAC2_HV_SFT			1
#define RT5645_M_DAC1_HV			(0x1 << 0)
#define RT5645_M_DAC1_HV_SFT			0

/* HPMIX Control (0x45) */
#define RT5645_M_DAC1_HM			(0x1 << 14)
#define RT5645_M_DAC1_HM_SFT			14
#define RT5645_M_HPVOL_HM			(0x1 << 13)
#define RT5645_M_HPVOL_HM_SFT			13
#define RT5645_IRQ_PSV_MODE			(0x1 << 12)

/* SPK Left Mixer Control (0x46) */
#define RT5645_G_RM_L_SM_L_MASK			(0x3 << 14)
#define RT5645_G_RM_L_SM_L_SFT			14
#define RT5645_G_IN_L_SM_L_MASK			(0x3 << 12)
#define RT5645_G_IN_L_SM_L_SFT			12
#define RT5645_G_DAC_L1_SM_L_MASK		(0x3 << 10)
#define RT5645_G_DAC_L1_SM_L_SFT		10
#define RT5645_G_DAC_L2_SM_L_MASK		(0x3 << 8)
#define RT5645_G_DAC_L2_SM_L_SFT		8
#define RT5645_G_OM_L_SM_L_MASK			(0x3 << 6)
#define RT5645_G_OM_L_SM_L_SFT			6
#define RT5645_M_BST1_L_SM_L			(0x1 << 5)
#define RT5645_M_BST1_L_SM_L_SFT		5
#define RT5645_M_IN_L_SM_L			(0x1 << 3)
#define RT5645_M_IN_L_SM_L_SFT			3
#define RT5645_M_DAC_L1_SM_L			(0x1 << 1)
#define RT5645_M_DAC_L1_SM_L_SFT		1
#define RT5645_M_DAC_L2_SM_L			(0x1 << 2)
#define RT5645_M_DAC_L2_SM_L_SFT		2
#define RT5645_M_BST3_L_SM_L			(0x1 << 4)
#define RT5645_M_BST3_L_SM_L_SFT		4

/* SPK Right Mixer Control (0x47) */
#define RT5645_G_RM_R_SM_R_MASK			(0x3 << 14)
#define RT5645_G_RM_R_SM_R_SFT			14
#define RT5645_G_IN_R_SM_R_MASK			(0x3 << 12)
#define RT5645_G_IN_R_SM_R_SFT			12
#define RT5645_G_DAC_R1_SM_R_MASK		(0x3 << 10)
#define RT5645_G_DAC_R1_SM_R_SFT		10
#define RT5645_G_DAC_R2_SM_R_MASK		(0x3 << 8)
#define RT5645_G_DAC_R2_SM_R_SFT		8
#define RT5645_G_OM_R_SM_R_MASK			(0x3 << 6)
#define RT5645_G_OM_R_SM_R_SFT			6
#define RT5645_M_BST2_R_SM_R			(0x1 << 5)
#define RT5645_M_BST2_R_SM_R_SFT		5
#define RT5645_M_IN_R_SM_R			(0x1 << 3)
#define RT5645_M_IN_R_SM_R_SFT			3
#define RT5645_M_DAC_R1_SM_R			(0x1 << 1)
#define RT5645_M_DAC_R1_SM_R_SFT		1
#define RT5645_M_DAC_R2_SM_R			(0x1 << 2)
#define RT5645_M_DAC_R2_SM_R_SFT		2
#define RT5645_M_BST3_R_SM_R			(0x1 << 4)
#define RT5645_M_BST3_R_SM_R_SFT		4

/* SPOLMIX Control (0x48) */
#define RT5645_M_DAC_L1_SPM_L			(0x1 << 15)
#define RT5645_M_DAC_L1_SPM_L_SFT		15
#define RT5645_M_DAC_R1_SPM_L			(0x1 << 14)
#define RT5645_M_DAC_R1_SPM_L_SFT		14
#define RT5645_M_SV_L_SPM_L			(0x1 << 13)
#define RT5645_M_SV_L_SPM_L_SFT			13
#define RT5645_M_SV_R_SPM_L			(0x1 << 12)
#define RT5645_M_SV_R_SPM_L_SFT			12
#define RT5645_M_BST3_SPM_L			(0x1 << 11)
#define RT5645_M_BST3_SPM_L_SFT			11
#define RT5645_M_DAC_R1_SPM_R			(0x1 << 2)
#define RT5645_M_DAC_R1_SPM_R_SFT		2
#define RT5645_M_BST3_SPM_R			(0x1 << 1)
#define RT5645_M_BST3_SPM_R_SFT			1
#define RT5645_M_SV_R_SPM_R			(0x1 << 0)
#define RT5645_M_SV_R_SPM_R_SFT			0

/* Mono Output Mixer Control (0x4c) */
#define RT5645_M_OV_L_MM			(0x1 << 9)
#define RT5645_M_OV_L_MM_SFT			9
#define RT5645_M_DAC_L2_MA			(0x1 << 8)
#define RT5645_M_DAC_L2_MA_SFT			8
#define RT5645_G_MONOMIX_MASK			(0x1 << 10)
#define RT5645_G_MONOMIX_SFT			10
#define RT5645_M_BST2_MM			(0x1 << 4)
#define RT5645_M_BST2_MM_SFT			4
#define RT5645_M_DAC_R1_MM			(0x1 << 3)
#define RT5645_M_DAC_R1_MM_SFT			3
#define RT5645_M_DAC_R2_MM			(0x1 << 2)
#define RT5645_M_DAC_R2_MM_SFT			2
#define RT5645_M_DAC_L2_MM			(0x1 << 1)
#define RT5645_M_DAC_L2_MM_SFT			1
#define RT5645_M_BST3_MM			(0x1 << 0)
#define RT5645_M_BST3_MM_SFT			0

/* Output Left Mixer Control 1 (0x4d) */
#define RT5645_G_BST3_OM_L_MASK			(0x7 << 13)
#define RT5645_G_BST3_OM_L_SFT			13
#define RT5645_G_BST2_OM_L_MASK			(0x7 << 10)
#define RT5645_G_BST2_OM_L_SFT			10
#define RT5645_G_BST1_OM_L_MASK			(0x7 << 7)
#define RT5645_G_BST1_OM_L_SFT			7
#define RT5645_G_IN_L_OM_L_MASK			(0x7 << 4)
#define RT5645_G_IN_L_OM_L_SFT			4
#define RT5645_G_RM_L_OM_L_MASK			(0x7 << 1)
#define RT5645_G_RM_L_OM_L_SFT			1

/* Output Left Mixer Control 2 (0x4e) */
#define RT5645_G_DAC_R2_OM_L_MASK		(0x7 << 13)
#define RT5645_G_DAC_R2_OM_L_SFT		13
#define RT5645_G_DAC_L2_OM_L_MASK		(0x7 << 10)
#define RT5645_G_DAC_L2_OM_L_SFT		10
#define RT5645_G_DAC_L1_OM_L_MASK		(0x7 << 7)
#define RT5645_G_DAC_L1_OM_L_SFT		7

/* Output Left Mixer Control 3 (0x4f) */
#define RT5645_M_BST3_OM_L			(0x1 << 4)
#define RT5645_M_BST3_OM_L_SFT			4
#define RT5645_M_BST1_OM_L			(0x1 << 3)
#define RT5645_M_BST1_OM_L_SFT			3
#define RT5645_M_IN_L_OM_L			(0x1 << 2)
#define RT5645_M_IN_L_OM_L_SFT			2
#define RT5645_M_DAC_L2_OM_L			(0x1 << 1)
#define RT5645_M_DAC_L2_OM_L_SFT		1
#define RT5645_M_DAC_L1_OM_L			(0x1)
#define RT5645_M_DAC_L1_OM_L_SFT		0

/* Output Right Mixer Control 1 (0x50) */
#define RT5645_G_BST4_OM_R_MASK			(0x7 << 13)
#define RT5645_G_BST4_OM_R_SFT			13
#define RT5645_G_BST2_OM_R_MASK			(0x7 << 10)
#define RT5645_G_BST2_OM_R_SFT			10
#define RT5645_G_BST1_OM_R_MASK			(0x7 << 7)
#define RT5645_G_BST1_OM_R_SFT			7
#define RT5645_G_IN_R_OM_R_MASK			(0x7 << 4)
#define RT5645_G_IN_R_OM_R_SFT			4
#define RT5645_G_RM_R_OM_R_MASK			(0x7 << 1)
#define RT5645_G_RM_R_OM_R_SFT			1

/* Output Right Mixer Control 2 (0x51) */
#define RT5645_G_DAC_L2_OM_R_MASK		(0x7 << 13)
#define RT5645_G_DAC_L2_OM_R_SFT		13
#define RT5645_G_DAC_R2_OM_R_MASK		(0x7 << 10)
#define RT5645_G_DAC_R2_OM_R_SFT		10
#define RT5645_G_DAC_R1_OM_R_MASK		(0x7 << 7)
#define RT5645_G_DAC_R1_OM_R_SFT		7

/* Output Right Mixer Control 3 (0x52) */
#define RT5645_M_BST3_OM_R			(0x1 << 4)
#define RT5645_M_BST3_OM_R_SFT			4
#define RT5645_M_BST2_OM_R			(0x1 << 3)
#define RT5645_M_BST2_OM_R_SFT			3
#define RT5645_M_IN_R_OM_R			(0x1 << 2)
#define RT5645_M_IN_R_OM_R_SFT			2
#define RT5645_M_DAC_R2_OM_R			(0x1 << 1)
#define RT5645_M_DAC_R2_OM_R_SFT		1
#define RT5645_M_DAC_R1_OM_R			(0x1)
#define RT5645_M_DAC_R1_OM_R_SFT		0

/* LOUT Mixer Control (0x53) */
#define RT5645_M_DAC_L1_LM			(0x1 << 15)
#define RT5645_M_DAC_L1_LM_SFT			15
#define RT5645_M_DAC_R1_LM			(0x1 << 14)
#define RT5645_M_DAC_R1_LM_SFT			14
#define RT5645_M_OV_L_LM			(0x1 << 13)
#define RT5645_M_OV_L_LM_SFT			13
#define RT5645_M_OV_R_LM			(0x1 << 12)
#define RT5645_M_OV_R_LM_SFT			12
#define RT5645_G_LOUTMIX_MASK			(0x1 << 11)
#define RT5645_G_LOUTMIX_SFT			11

/* Power Management for Digital 1 (0x61) */
#define RT5645_PWR_I2S1				(0x1 << 15)
#define RT5645_PWR_I2S1_BIT			15
#define RT5645_PWR_I2S2				(0x1 << 14)
#define RT5645_PWR_I2S2_BIT			14
#define RT5645_PWR_I2S3				(0x1 << 13)
#define RT5645_PWR_I2S3_BIT			13
#define RT5645_PWR_DAC_L1			(0x1 << 12)
#define RT5645_PWR_DAC_L1_BIT			12
#define RT5645_PWR_DAC_R1			(0x1 << 11)
#define RT5645_PWR_DAC_R1_BIT			11
#define RT5645_PWR_CLS_D_R			(0x1 << 9)
#define RT5645_PWR_CLS_D_R_BIT			9
#define RT5645_PWR_CLS_D_L			(0x1 << 8)
#define RT5645_PWR_CLS_D_L_BIT			8
#define RT5645_PWR_ADC_R			(0x1 << 1)
#define RT5645_PWR_ADC_R_BIT			1
#define RT5645_PWR_DAC_L2			(0x1 << 7)
#define RT5645_PWR_DAC_L2_BIT			7
#define RT5645_PWR_DAC_R2			(0x1 << 6)
#define RT5645_PWR_DAC_R2_BIT			6
#define RT5645_PWR_ADC_L			(0x1 << 2)
#define RT5645_PWR_ADC_L_BIT			2
#define RT5645_PWR_ADC_R			(0x1 << 1)
#define RT5645_PWR_ADC_R_BIT			1
#define RT5645_PWR_CLS_D			(0x1)
#define RT5645_PWR_CLS_D_BIT			0

/* Power Management for Digital 2 (0x62) */
#define RT5645_PWR_ADC_S1F			(0x1 << 15)
#define RT5645_PWR_ADC_S1F_BIT			15
#define RT5645_PWR_ADC_MF_L			(0x1 << 14)
#define RT5645_PWR_ADC_MF_L_BIT			14
#define RT5645_PWR_ADC_MF_R			(0x1 << 13)
#define RT5645_PWR_ADC_MF_R_BIT			13
#define RT5645_PWR_I2S_DSP			(0x1 << 12)
#define RT5645_PWR_I2S_DSP_BIT			12
#define RT5645_PWR_DAC_S1F			(0x1 << 11)
#define RT5645_PWR_DAC_S1F_BIT			11
#define RT5645_PWR_DAC_MF_L			(0x1 << 10)
#define RT5645_PWR_DAC_MF_L_BIT			10
#define RT5645_PWR_DAC_MF_R			(0x1 << 9)
#define RT5645_PWR_DAC_MF_R_BIT			9
#define RT5645_PWR_ADC_S2F			(0x1 << 8)
#define RT5645_PWR_ADC_S2F_BIT			8
#define RT5645_PWR_PDM1				(0x1 << 7)
#define RT5645_PWR_PDM1_BIT			7
#define RT5645_PWR_PDM2				(0x1 << 6)
#define RT5645_PWR_PDM2_BIT			6
#define RT5645_PWR_IPTV				(0x1 << 1)
#define RT5645_PWR_IPTV_BIT			1
#define RT5645_PWR_PAD				(0x1)
#define RT5645_PWR_PAD_BIT			0

/* Power Management for Analog 1 (0x63) */
#define RT5645_PWR_VREF1			(0x1 << 15)
#define RT5645_PWR_VREF1_BIT			15
#define RT5645_PWR_FV1				(0x1 << 14)
#define RT5645_PWR_FV1_BIT			14
#define RT5645_PWR_MB				(0x1 << 13)
#define RT5645_PWR_MB_BIT			13
#define RT5645_PWR_LM				(0x1 << 12)
#define RT5645_PWR_LM_BIT			12
#define RT5645_PWR_BG				(0x1 << 11)
#define RT5645_PWR_BG_BIT			11
#define RT5645_PWR_MA				(0x1 << 10)
#define RT5645_PWR_MA_BIT			10
#define RT5645_PWR_HP_L				(0x1 << 7)
#define RT5645_PWR_HP_L_BIT			7
#define RT5645_PWR_HP_R				(0x1 << 6)
#define RT5645_PWR_HP_R_BIT			6
#define RT5645_PWR_HA				(0x1 << 5)
#define RT5645_PWR_HA_BIT			5
#define RT5645_PWR_VREF2			(0x1 << 4)
#define RT5645_PWR_VREF2_BIT			4
#define RT5645_PWR_FV2				(0x1 << 3)
#define RT5645_PWR_FV2_BIT			3
#define RT5645_LDO_SEL_MASK			(0x3)
#define RT5645_LDO_SEL_SFT			0

/* Power Management for Analog 2 (0x64) */
#define RT5645_PWR_BST1				(0x1 << 15)
#define RT5645_PWR_BST1_BIT			15
#define RT5645_PWR_BST2				(0x1 << 14)
#define RT5645_PWR_BST2_BIT			14
#define RT5645_PWR_BST3				(0x1 << 13)
#define RT5645_PWR_BST3_BIT			13
#define RT5645_PWR_BST4				(0x1 << 12)
#define RT5645_PWR_BST4_BIT			12
#define RT5645_PWR_MB1				(0x1 << 11)
#define RT5645_PWR_MB1_BIT			11
#define RT5645_PWR_MB2				(0x1 << 10)
#define RT5645_PWR_MB2_BIT			10
#define RT5645_PWR_PLL				(0x1 << 9)
#define RT5645_PWR_PLL_BIT			9
#define RT5645_PWR_BST2_P			(0x1 << 5)
#define RT5645_PWR_BST2_P_BIT			5
#define RT5645_PWR_BST3_P			(0x1 << 4)
#define RT5645_PWR_BST3_P_BIT			4
#define RT5645_PWR_BST4_P			(0x1 << 3)
#define RT5645_PWR_BST4_P_BIT			3
#define RT5645_PWR_JD1				(0x1 << 2)
#define RT5645_PWR_JD1_BIT			2
#define RT5645_PWR_JD				(0x1 << 1)
#define RT5645_PWR_JD_BIT			1

/* Power Management for Mixer (0x65) */
#define RT5645_PWR_OM_L				(0x1 << 15)
#define RT5645_PWR_OM_L_BIT			15
#define RT5645_PWR_OM_R				(0x1 << 14)
#define RT5645_PWR_OM_R_BIT			14
#define RT5645_PWR_SM_L				(0x1 << 13)
#define RT5645_PWR_SM_L_BIT			13
#define RT5645_PWR_SM_R				(0x1 << 12)
#define RT5645_PWR_SM_R_BIT			12
#define RT5645_PWR_RM_L				(0x1 << 11)
#define RT5645_PWR_RM_L_BIT			11
#define RT5645_PWR_RM_R				(0x1 << 10)
#define RT5645_PWR_RM_R_BIT			10
#define RT5645_PWR_MM				(0x1 << 8)
#define RT5645_PWR_MM_BIT			8
#define RT5645_PWR_HM_L				(0x1 << 7)
#define RT5645_PWR_HM_L_BIT			7
#define RT5645_PWR_HM_R				(0x1 << 6)
#define RT5645_PWR_HM_R_BIT			6
#define RT5645_PWR_LDO2				(0x1 << 1)
#define RT5645_PWR_LDO2_BIT			1

/* Power Management for Volume (0x66) */
#define RT5645_PWR_SV_L				(0x1 << 15)
#define RT5645_PWR_SV_L_BIT			15
#define RT5645_PWR_SV_R				(0x1 << 14)
#define RT5645_PWR_SV_R_BIT			14
#define RT5645_PWR_HV_L				(0x1 << 11)
#define RT5645_PWR_HV_L_BIT			11
#define RT5645_PWR_HV_R				(0x1 << 10)
#define RT5645_PWR_HV_R_BIT			10
#define RT5645_PWR_IN_L				(0x1 << 9)
#define RT5645_PWR_IN_L_BIT			9
#define RT5645_PWR_IN_R				(0x1 << 8)
#define RT5645_PWR_IN_R_BIT			8
#define RT5645_PWR_MIC_DET			(0x1 << 5)
#define RT5645_PWR_MIC_DET_BIT			5

/* I2S1/2 Audio Serial Data Port Control (0x70 0x71) */
#define RT5645_I2S_MS_MASK			(0x1 << 15)
#define RT5645_I2S_MS_SFT			15
#define RT5645_I2S_MS_M				(0x0 << 15)
#define RT5645_I2S_MS_S				(0x1 << 15)
#define RT5645_I2S_O_CP_MASK			(0x3 << 10)
#define RT5645_I2S_O_CP_SFT			10
#define RT5645_I2S_O_CP_OFF			(0x0 << 10)
#define RT5645_I2S_O_CP_U_LAW			(0x1 << 10)
#define RT5645_I2S_O_CP_A_LAW			(0x2 << 10)
#define RT5645_I2S_I_CP_MASK			(0x3 << 8)
#define RT5645_I2S_I_CP_SFT			8
#define RT5645_I2S_I_CP_OFF			(0x0 << 8)
#define RT5645_I2S_I_CP_U_LAW			(0x1 << 8)
#define RT5645_I2S_I_CP_A_LAW			(0x2 << 8)
#define RT5645_I2S_BP_MASK			(0x1 << 7)
#define RT5645_I2S_BP_SFT			7
#define RT5645_I2S_BP_NOR			(0x0 << 7)
#define RT5645_I2S_BP_INV			(0x1 << 7)
#define RT5645_I2S_DL_MASK			(0x3 << 2)
#define RT5645_I2S_DL_SFT			2
#define RT5645_I2S_DL_16			(0x0 << 2)
#define RT5645_I2S_DL_20			(0x1 << 2)
#define RT5645_I2S_DL_24			(0x2 << 2)
#define RT5645_I2S_DL_8				(0x3 << 2)
#define RT5645_I2S_DF_MASK			(0x3)
#define RT5645_I2S_DF_SFT			0
#define RT5645_I2S_DF_I2S			(0x0)
#define RT5645_I2S_DF_LEFT			(0x1)
#define RT5645_I2S_DF_PCM_A			(0x2)
#define RT5645_I2S_DF_PCM_B			(0x3)

/* I2S2 Audio Serial Data Port Control (0x71) */
#define RT5645_I2S2_SDI_MASK			(0x1 << 6)
#define RT5645_I2S2_SDI_SFT			6
#define RT5645_I2S2_SDI_I2S1			(0x0 << 6)
#define RT5645_I2S2_SDI_I2S2			(0x1 << 6)

/* ADC/DAC Clock Control 1 (0x73) */
#define RT5645_I2S_BCLK_MS1_MASK		(0x1 << 15)
#define RT5645_I2S_BCLK_MS1_SFT			15
#define RT5645_I2S_BCLK_MS1_32			(0x0 << 15)
#define RT5645_I2S_BCLK_MS1_64			(0x1 << 15)
#define RT5645_I2S_PD1_MASK			(0x7 << 12)
#define RT5645_I2S_PD1_SFT			12
#define RT5645_I2S_PD1_1			(0x0 << 12)
#define RT5645_I2S_PD1_2			(0x1 << 12)
#define RT5645_I2S_PD1_3			(0x2 << 12)
#define RT5645_I2S_PD1_4			(0x3 << 12)
#define RT5645_I2S_PD1_6			(0x4 << 12)
#define RT5645_I2S_PD1_8			(0x5 << 12)
#define RT5645_I2S_PD1_12			(0x6 << 12)
#define RT5645_I2S_PD1_16			(0x7 << 12)
#define RT5645_I2S_BCLK_MS2_MASK		(0x1 << 11)
#define RT5645_I2S_BCLK_MS2_SFT			11
#define RT5645_I2S_BCLK_MS2_32			(0x0 << 11)
#define RT5645_I2S_BCLK_MS2_64			(0x1 << 11)
#define RT5645_I2S_PD2_MASK			(0x7 << 8)
#define RT5645_I2S_PD2_SFT			8
#define RT5645_I2S_PD2_1			(0x0 << 8)
#define RT5645_I2S_PD2_2			(0x1 << 8)
#define RT5645_I2S_PD2_3			(0x2 << 8)
#define RT5645_I2S_PD2_4			(0x3 << 8)
#define RT5645_I2S_PD2_6			(0x4 << 8)
#define RT5645_I2S_PD2_8			(0x5 << 8)
#define RT5645_I2S_PD2_12			(0x6 << 8)
#define RT5645_I2S_PD2_16			(0x7 << 8)
#define RT5645_I2S_BCLK_MS3_MASK		(0x1 << 7)
#define RT5645_I2S_BCLK_MS3_SFT			7
#define RT5645_I2S_BCLK_MS3_32			(0x0 << 7)
#define RT5645_I2S_BCLK_MS3_64			(0x1 << 7)
#define RT5645_I2S_PD3_MASK			(0x7 << 4)
#define RT5645_I2S_PD3_SFT			4
#define RT5645_I2S_PD3_1			(0x0 << 4)
#define RT5645_I2S_PD3_2			(0x1 << 4)
#define RT5645_I2S_PD3_3			(0x2 << 4)
#define RT5645_I2S_PD3_4			(0x3 << 4)
#define RT5645_I2S_PD3_6			(0x4 << 4)
#define RT5645_I2S_PD3_8			(0x5 << 4)
#define RT5645_I2S_PD3_12			(0x6 << 4)
#define RT5645_I2S_PD3_16			(0x7 << 4)
#define RT5645_DAC_OSR_MASK			(0x3 << 2)
#define RT5645_DAC_OSR_SFT			2
#define RT5645_DAC_OSR_128			(0x0 << 2)
#define RT5645_DAC_OSR_64			(0x1 << 2)
#define RT5645_DAC_OSR_32			(0x2 << 2)
#define RT5645_DAC_OSR_16			(0x3 << 2)
#define RT5645_ADC_OSR_MASK			(0x3)
#define RT5645_ADC_OSR_SFT			0
#define RT5645_ADC_OSR_128			(0x0)
#define RT5645_ADC_OSR_64			(0x1)
#define RT5645_ADC_OSR_32			(0x2)
#define RT5645_ADC_OSR_16			(0x3)

/* ADC/DAC Clock Control 2 (0x74) */
#define RT5645_DAC_L_OSR_MASK			(0x3 << 14)
#define RT5645_DAC_L_OSR_SFT			14
#define RT5645_DAC_L_OSR_128			(0x0 << 14)
#define RT5645_DAC_L_OSR_64			(0x1 << 14)
#define RT5645_DAC_L_OSR_32			(0x2 << 14)
#define RT5645_DAC_L_OSR_16			(0x3 << 14)
#define RT5645_ADC_R_OSR_MASK			(0x3 << 12)
#define RT5645_ADC_R_OSR_SFT			12
#define RT5645_ADC_R_OSR_128			(0x0 << 12)
#define RT5645_ADC_R_OSR_64			(0x1 << 12)
#define RT5645_ADC_R_OSR_32			(0x2 << 12)
#define RT5645_ADC_R_OSR_16			(0x3 << 12)
#define RT5645_DAHPF_EN				(0x1 << 11)
#define RT5645_DAHPF_EN_SFT			11
#define RT5645_ADHPF_EN				(0x1 << 10)
#define RT5645_ADHPF_EN_SFT			10

/* Digital Microphone Control (0x75) */
#define RT5645_DMIC_1_EN_MASK			(0x1 << 15)
#define RT5645_DMIC_1_EN_SFT			15
#define RT5645_DMIC_1_DIS			(0x0 << 15)
#define RT5645_DMIC_1_EN			(0x1 << 15)
#define RT5645_DMIC_2_EN_MASK			(0x1 << 14)
#define RT5645_DMIC_2_EN_SFT			14
#define RT5645_DMIC_2_DIS			(0x0 << 14)
#define RT5645_DMIC_2_EN			(0x1 << 14)
#define RT5645_DMIC_1L_LH_MASK			(0x1 << 13)
#define RT5645_DMIC_1L_LH_SFT			13
#define RT5645_DMIC_1L_LH_FALLING		(0x0 << 13)
#define RT5645_DMIC_1L_LH_RISING		(0x1 << 13)
#define RT5645_DMIC_1R_LH_MASK			(0x1 << 12)
#define RT5645_DMIC_1R_LH_SFT			12
#define RT5645_DMIC_1R_LH_FALLING		(0x0 << 12)
#define RT5645_DMIC_1R_LH_RISING		(0x1 << 12)
#define RT5645_DMIC_2_DP_MASK			(0x3 << 10)
#define RT5645_DMIC_2_DP_SFT			10
#define RT5645_DMIC_2_DP_GPIO6			(0x0 << 10)
#define RT5645_DMIC_2_DP_GPIO10			(0x1 << 10)
#define RT5645_DMIC_2_DP_GPIO12			(0x2 << 10)
#define RT5645_DMIC_2_DP_IN2P			(0x3 << 10)
#define RT5645_DMIC_2L_LH_MASK			(0x1 << 9)
#define RT5645_DMIC_2L_LH_SFT			9
#define RT5645_DMIC_2L_LH_FALLING		(0x0 << 9)
#define RT5645_DMIC_2L_LH_RISING		(0x1 << 9)
#define RT5645_DMIC_2R_LH_MASK			(0x1 << 8)
#define RT5645_DMIC_2R_LH_SFT			8
#define RT5645_DMIC_2R_LH_FALLING		(0x0 << 8)
#define RT5645_DMIC_2R_LH_RISING		(0x1 << 8)
#define RT5645_DMIC_CLK_MASK			(0x7 << 5)
#define RT5645_DMIC_CLK_SFT			5
#define RT5645_DMIC_3_EN_MASK			(0x1 << 4)
#define RT5645_DMIC_3_EN_SFT			4
#define RT5645_DMIC_3_DIS			(0x0 << 4)
#define RT5645_DMIC_3_EN			(0x1 << 4)
#define RT5645_DMIC_1_DP_MASK			(0x3 << 0)
#define RT5645_DMIC_1_DP_SFT			0
#define RT5645_DMIC_1_DP_GPIO5			(0x0 << 0)
#define RT5645_DMIC_1_DP_IN2N			(0x1 << 0)
#define RT5645_DMIC_1_DP_GPIO11			(0x2 << 0)

/* TDM Control 1 (0x77) */
#define RT5645_IF1_ADC_IN_MASK			(0x3 << 8)
#define RT5645_IF1_ADC_IN_SFT			8

/* Global Clock Control (0x80) */
#define RT5645_SCLK_SRC_MASK			(0x3 << 14)
#define RT5645_SCLK_SRC_SFT			14
#define RT5645_SCLK_SRC_MCLK			(0x0 << 14)
#define RT5645_SCLK_SRC_PLL1			(0x1 << 14)
#define RT5645_SCLK_SRC_RCCLK			(0x2 << 14) /* 15MHz */
#define RT5645_PLL1_SRC_MASK			(0x3 << 12)
#define RT5645_PLL1_SRC_SFT			12
#define RT5645_PLL1_SRC_MCLK			(0x0 << 12)
#define RT5645_PLL1_SRC_BCLK1			(0x1 << 12)
#define RT5645_PLL1_SRC_BCLK2			(0x2 << 12)
#define RT5645_PLL1_SRC_BCLK3			(0x3 << 12)
#define RT5645_PLL1_PD_MASK			(0x1 << 3)
#define RT5645_PLL1_PD_SFT			3
#define RT5645_PLL1_PD_1			(0x0 << 3)
#define RT5645_PLL1_PD_2			(0x1 << 3)

#define RT5645_PLL_INP_MAX			40000000
#define RT5645_PLL_INP_MIN			256000
/* PLL M/N/K Code Control 1 (0x81) */
#define RT5645_PLL_N_MAX			0x1ff
#define RT5645_PLL_N_MASK			(RT5645_PLL_N_MAX << 7)
#define RT5645_PLL_N_SFT			7
#define RT5645_PLL_K_MAX			0x1f
#define RT5645_PLL_K_MASK			(RT5645_PLL_K_MAX)
#define RT5645_PLL_K_SFT			0

/* PLL M/N/K Code Control 2 (0x82) */
#define RT5645_PLL_M_MAX			0xf
#define RT5645_PLL_M_MASK			(RT5645_PLL_M_MAX << 12)
#define RT5645_PLL_M_SFT			12
#define RT5645_PLL_M_BP				(0x1 << 11)
#define RT5645_PLL_M_BP_SFT			11

/* ASRC Control 1 (0x83) */
#define RT5645_STO_T_MASK			(0x1 << 15)
#define RT5645_STO_T_SFT			15
#define RT5645_STO_T_SCLK			(0x0 << 15)
#define RT5645_STO_T_LRCK1			(0x1 << 15)
#define RT5645_M1_T_MASK			(0x1 << 14)
#define RT5645_M1_T_SFT				14
#define RT5645_M1_T_I2S2			(0x0 << 14)
#define RT5645_M1_T_I2S2_D3			(0x1 << 14)
#define RT5645_I2S2_F_MASK			(0x1 << 12)
#define RT5645_I2S2_F_SFT			12
#define RT5645_I2S2_F_I2S2_D2			(0x0 << 12)
#define RT5645_I2S2_F_I2S1_TCLK			(0x1 << 12)
#define RT5645_DMIC_1_M_MASK			(0x1 << 9)
#define RT5645_DMIC_1_M_SFT			9
#define RT5645_DMIC_1_M_NOR			(0x0 << 9)
#define RT5645_DMIC_1_M_ASYN			(0x1 << 9)
#define RT5645_DMIC_2_M_MASK			(0x1 << 8)
#define RT5645_DMIC_2_M_SFT			8
#define RT5645_DMIC_2_M_NOR			(0x0 << 8)
#define RT5645_DMIC_2_M_ASYN			(0x1 << 8)

/* ASRC clock source selection (0x84, 0x85) */
#define RT5645_CLK_SEL_SYS			(0x0)
#define RT5645_CLK_SEL_I2S1_ASRC		(0x1)
#define RT5645_CLK_SEL_I2S2_ASRC		(0x2)
#define RT5645_CLK_SEL_SYS2			(0x5)

/* ASRC Control 2 (0x84) */
#define RT5645_DA_STO_CLK_SEL_MASK		(0xf << 12)
#define RT5645_DA_STO_CLK_SEL_SFT		12
#define RT5645_DA_MONOL_CLK_SEL_MASK		(0xf << 8)
#define RT5645_DA_MONOL_CLK_SEL_SFT		8
#define RT5645_DA_MONOR_CLK_SEL_MASK		(0xf << 4)
#define RT5645_DA_MONOR_CLK_SEL_SFT		4
#define RT5645_AD_STO1_CLK_SEL_MASK		(0xf << 0)
#define RT5645_AD_STO1_CLK_SEL_SFT		0

/* ASRC Control 3 (0x85) */
#define RT5645_AD_MONOL_CLK_SEL_MASK		(0xf << 4)
#define RT5645_AD_MONOL_CLK_SEL_SFT		4
#define RT5645_AD_MONOR_CLK_SEL_MASK		(0xf << 0)
#define RT5645_AD_MONOR_CLK_SEL_SFT		0

/* ASRC Control 4 (0x89) */
#define RT5645_I2S1_PD_MASK			(0x7 << 12)
#define RT5645_I2S1_PD_SFT			12
#define RT5645_I2S2_PD_MASK			(0x7 << 8)
#define RT5645_I2S2_PD_SFT			8

/* HPOUT Over Current Detection (0x8b) */
#define RT5645_HP_OVCD_MASK			(0x1 << 10)
#define RT5645_HP_OVCD_SFT			10
#define RT5645_HP_OVCD_DIS			(0x0 << 10)
#define RT5645_HP_OVCD_EN			(0x1 << 10)
#define RT5645_HP_OC_TH_MASK			(0x3 << 8)
#define RT5645_HP_OC_TH_SFT			8
#define RT5645_HP_OC_TH_90			(0x0 << 8)
#define RT5645_HP_OC_TH_105			(0x1 << 8)
#define RT5645_HP_OC_TH_120			(0x2 << 8)
#define RT5645_HP_OC_TH_135			(0x3 << 8)

/* Class D Over Current Control (0x8c) */
#define RT5645_CLSD_OC_MASK			(0x1 << 9)
#define RT5645_CLSD_OC_SFT			9
#define RT5645_CLSD_OC_PU			(0x0 << 9)
#define RT5645_CLSD_OC_PD			(0x1 << 9)
#define RT5645_AUTO_PD_MASK			(0x1 << 8)
#define RT5645_AUTO_PD_SFT			8
#define RT5645_AUTO_PD_DIS			(0x0 << 8)
#define RT5645_AUTO_PD_EN			(0x1 << 8)
#define RT5645_CLSD_OC_TH_MASK			(0x3f)
#define RT5645_CLSD_OC_TH_SFT			0

/* Class D Output Control (0x8d) */
#define RT5645_CLSD_RATIO_MASK			(0xf << 12)
#define RT5645_CLSD_RATIO_SFT			12
#define RT5645_CLSD_OM_MASK			(0x1 << 11)
#define RT5645_CLSD_OM_SFT			11
#define RT5645_CLSD_OM_MONO			(0x0 << 11)
#define RT5645_CLSD_OM_STO			(0x1 << 11)
#define RT5645_CLSD_SCH_MASK			(0x1 << 10)
#define RT5645_CLSD_SCH_SFT			10
#define RT5645_CLSD_SCH_L			(0x0 << 10)
#define RT5645_CLSD_SCH_S			(0x1 << 10)

/* Depop Mode Control 1 (0x8e) */
#define RT5645_SMT_TRIG_MASK			(0x1 << 15)
#define RT5645_SMT_TRIG_SFT			15
#define RT5645_SMT_TRIG_DIS			(0x0 << 15)
#define RT5645_SMT_TRIG_EN			(0x1 << 15)
#define RT5645_HP_L_SMT_MASK			(0x1 << 9)
#define RT5645_HP_L_SMT_SFT			9
#define RT5645_HP_L_SMT_DIS			(0x0 << 9)
#define RT5645_HP_L_SMT_EN			(0x1 << 9)
#define RT5645_HP_R_SMT_MASK			(0x1 << 8)
#define RT5645_HP_R_SMT_SFT			8
#define RT5645_HP_R_SMT_DIS			(0x0 << 8)
#define RT5645_HP_R_SMT_EN			(0x1 << 8)
#define RT5645_HP_CD_PD_MASK			(0x1 << 7)
#define RT5645_HP_CD_PD_SFT			7
#define RT5645_HP_CD_PD_DIS			(0x0 << 7)
#define RT5645_HP_CD_PD_EN			(0x1 << 7)
#define RT5645_RSTN_MASK			(0x1 << 6)
#define RT5645_RSTN_SFT				6
#define RT5645_RSTN_DIS				(0x0 << 6)
#define RT5645_RSTN_EN				(0x1 << 6)
#define RT5645_RSTP_MASK			(0x1 << 5)
#define RT5645_RSTP_SFT				5
#define RT5645_RSTP_DIS				(0x0 << 5)
#define RT5645_RSTP_EN				(0x1 << 5)
#define RT5645_HP_CO_MASK			(0x1 << 4)
#define RT5645_HP_CO_SFT			4
#define RT5645_HP_CO_DIS			(0x0 << 4)
#define RT5645_HP_CO_EN				(0x1 << 4)
#define RT5645_HP_CP_MASK			(0x1 << 3)
#define RT5645_HP_CP_SFT			3
#define RT5645_HP_CP_PD				(0x0 << 3)
#define RT5645_HP_CP_PU				(0x1 << 3)
#define RT5645_HP_SG_MASK			(0x1 << 2)
#define RT5645_HP_SG_SFT			2
#define RT5645_HP_SG_DIS			(0x0 << 2)
#define RT5645_HP_SG_EN				(0x1 << 2)
#define RT5645_HP_DP_MASK			(0x1 << 1)
#define RT5645_HP_DP_SFT			1
#define RT5645_HP_DP_PD				(0x0 << 1)
#define RT5645_HP_DP_PU				(0x1 << 1)
#define RT5645_HP_CB_MASK			(0x1)
#define RT5645_HP_CB_SFT			0
#define RT5645_HP_CB_PD				(0x0)
#define RT5645_HP_CB_PU				(0x1)

/* Depop Mode Control 2 (0x8f) */
#define RT5645_DEPOP_MASK			(0x1 << 13)
#define RT5645_DEPOP_SFT			13
#define RT5645_DEPOP_AUTO			(0x0 << 13)
#define RT5645_DEPOP_MAN			(0x1 << 13)
#define RT5645_RAMP_MASK			(0x1 << 12)
#define RT5645_RAMP_SFT				12
#define RT5645_RAMP_DIS				(0x0 << 12)
#define RT5645_RAMP_EN				(0x1 << 12)
#define RT5645_BPS_MASK				(0x1 << 11)
#define RT5645_BPS_SFT				11
#define RT5645_BPS_DIS				(0x0 << 11)
#define RT5645_BPS_EN				(0x1 << 11)
#define RT5645_FAST_UPDN_MASK			(0x1 << 10)
#define RT5645_FAST_UPDN_SFT			10
#define RT5645_FAST_UPDN_DIS			(0x0 << 10)
#define RT5645_FAST_UPDN_EN			(0x1 << 10)
#define RT5645_MRES_MASK			(0x3 << 8)
#define RT5645_MRES_SFT				8
#define RT5645_MRES_15MO			(0x0 << 8)
#define RT5645_MRES_25MO			(0x1 << 8)
#define RT5645_MRES_35MO			(0x2 << 8)
#define RT5645_MRES_45MO			(0x3 << 8)
#define RT5645_VLO_MASK				(0x1 << 7)
#define RT5645_VLO_SFT				7
#define RT5645_VLO_3V				(0x0 << 7)
#define RT5645_VLO_32V				(0x1 << 7)
#define RT5645_DIG_DP_MASK			(0x1 << 6)
#define RT5645_DIG_DP_SFT			6
#define RT5645_DIG_DP_DIS			(0x0 << 6)
#define RT5645_DIG_DP_EN			(0x1 << 6)
#define RT5645_DP_TH_MASK			(0x3 << 4)
#define RT5645_DP_TH_SFT			4

/* Depop Mode Control 3 (0x90) */
#define RT5645_CP_SYS_MASK			(0x7 << 12)
#define RT5645_CP_SYS_SFT			12
#define RT5645_CP_FQ1_MASK			(0x7 << 8)
#define RT5645_CP_FQ1_SFT			8
#define RT5645_CP_FQ2_MASK			(0x7 << 4)
#define RT5645_CP_FQ2_SFT			4
#define RT5645_CP_FQ3_MASK			(0x7)
#define RT5645_CP_FQ3_SFT			0
#define RT5645_CP_FQ_1_5_KHZ			0
#define RT5645_CP_FQ_3_KHZ			1
#define RT5645_CP_FQ_6_KHZ			2
#define RT5645_CP_FQ_12_KHZ			3
#define RT5645_CP_FQ_24_KHZ			4
#define RT5645_CP_FQ_48_KHZ			5
#define RT5645_CP_FQ_96_KHZ			6
#define RT5645_CP_FQ_192_KHZ			7

/* PV detection and SPK gain control (0x92) */
#define RT5645_PVDD_DET_MASK			(0x1 << 15)
#define RT5645_PVDD_DET_SFT			15
#define RT5645_PVDD_DET_DIS			(0x0 << 15)
#define RT5645_PVDD_DET_EN			(0x1 << 15)
#define RT5645_SPK_AG_MASK			(0x1 << 14)
#define RT5645_SPK_AG_SFT			14
#define RT5645_SPK_AG_DIS			(0x0 << 14)
#define RT5645_SPK_AG_EN			(0x1 << 14)

/* Micbias Control (0x93) */
#define RT5645_MIC1_BS_MASK			(0x1 << 15)
#define RT5645_MIC1_BS_SFT			15
#define RT5645_MIC1_BS_9AV			(0x0 << 15)
#define RT5645_MIC1_BS_75AV			(0x1 << 15)
#define RT5645_MIC2_BS_MASK			(0x1 << 14)
#define RT5645_MIC2_BS_SFT			14
#define RT5645_MIC2_BS_9AV			(0x0 << 14)
#define RT5645_MIC2_BS_75AV			(0x1 << 14)
#define RT5645_MIC1_CLK_MASK			(0x1 << 13)
#define RT5645_MIC1_CLK_SFT			13
#define RT5645_MIC1_CLK_DIS			(0x0 << 13)
#define RT5645_MIC1_CLK_EN			(0x1 << 13)
#define RT5645_MIC2_CLK_MASK			(0x1 << 12)
#define RT5645_MIC2_CLK_SFT			12
#define RT5645_MIC2_CLK_DIS			(0x0 << 12)
#define RT5645_MIC2_CLK_EN			(0x1 << 12)
#define RT5645_MIC1_OVCD_MASK			(0x1 << 11)
#define RT5645_MIC1_OVCD_SFT			11
#define RT5645_MIC1_OVCD_DIS			(0x0 << 11)
#define RT5645_MIC1_OVCD_EN			(0x1 << 11)
#define RT5645_MIC1_OVTH_MASK			(0x3 << 9)
#define RT5645_MIC1_OVTH_SFT			9
#define RT5645_MIC1_OVTH_600UA			(0x0 << 9)
#define RT5645_MIC1_OVTH_1500UA			(0x1 << 9)
#define RT5645_MIC1_OVTH_2000UA			(0x2 << 9)
#define RT5645_MIC2_OVCD_MASK			(0x1 << 8)
#define RT5645_MIC2_OVCD_SFT			8
#define RT5645_MIC2_OVCD_DIS			(0x0 << 8)
#define RT5645_MIC2_OVCD_EN			(0x1 << 8)
#define RT5645_MIC2_OVTH_MASK			(0x3 << 6)
#define RT5645_MIC2_OVTH_SFT			6
#define RT5645_MIC2_OVTH_600UA			(0x0 << 6)
#define RT5645_MIC2_OVTH_1500UA			(0x1 << 6)
#define RT5645_MIC2_OVTH_2000UA			(0x2 << 6)
#define RT5645_PWR_MB_MASK			(0x1 << 5)
#define RT5645_PWR_MB_SFT			5
#define RT5645_PWR_MB_PD			(0x0 << 5)
#define RT5645_PWR_MB_PU			(0x1 << 5)
#define RT5645_PWR_CLK25M_MASK			(0x1 << 4)
#define RT5645_PWR_CLK25M_SFT			4
#define RT5645_PWR_CLK25M_PD			(0x0 << 4)
#define RT5645_PWR_CLK25M_PU			(0x1 << 4)
#define RT5645_IRQ_CLK_MCLK			(0x0 << 3)
#define RT5645_IRQ_CLK_INT			(0x1 << 3)
#define RT5645_JD1_MODE_MASK			(0x3 << 0)
#define RT5645_JD1_MODE_0			(0x0 << 0)
#define RT5645_JD1_MODE_1			(0x1 << 0)
#define RT5645_JD1_MODE_2			(0x2 << 0)

/* VAD Control 4 (0x9d) */
#define RT5645_VAD_SEL_MASK			(0x3 << 8)
#define RT5645_VAD_SEL_SFT			8

/* EQ Control 1 (0xb0) */
#define RT5645_EQ_SRC_MASK			(0x1 << 15)
#define RT5645_EQ_SRC_SFT			15
#define RT5645_EQ_SRC_DAC			(0x0 << 15)
#define RT5645_EQ_SRC_ADC			(0x1 << 15)
#define RT5645_EQ_UPD				(0x1 << 14)
#define RT5645_EQ_UPD_BIT			14
#define RT5645_EQ_CD_MASK			(0x1 << 13)
#define RT5645_EQ_CD_SFT			13
#define RT5645_EQ_CD_DIS			(0x0 << 13)
#define RT5645_EQ_CD_EN				(0x1 << 13)
#define RT5645_EQ_DITH_MASK			(0x3 << 8)
#define RT5645_EQ_DITH_SFT			8
#define RT5645_EQ_DITH_NOR			(0x0 << 8)
#define RT5645_EQ_DITH_LSB			(0x1 << 8)
#define RT5645_EQ_DITH_LSB_1			(0x2 << 8)
#define RT5645_EQ_DITH_LSB_2			(0x3 << 8)

/* EQ Control 2 (0xb1) */
#define RT5645_EQ_HPF1_M_MASK			(0x1 << 8)
#define RT5645_EQ_HPF1_M_SFT			8
#define RT5645_EQ_HPF1_M_HI			(0x0 << 8)
#define RT5645_EQ_HPF1_M_1ST			(0x1 << 8)
#define RT5645_EQ_LPF1_M_MASK			(0x1 << 7)
#define RT5645_EQ_LPF1_M_SFT			7
#define RT5645_EQ_LPF1_M_LO			(0x0 << 7)
#define RT5645_EQ_LPF1_M_1ST			(0x1 << 7)
#define RT5645_EQ_HPF2_MASK			(0x1 << 6)
#define RT5645_EQ_HPF2_SFT			6
#define RT5645_EQ_HPF2_DIS			(0x0 << 6)
#define RT5645_EQ_HPF2_EN			(0x1 << 6)
#define RT5645_EQ_HPF1_MASK			(0x1 << 5)
#define RT5645_EQ_HPF1_SFT			5
#define RT5645_EQ_HPF1_DIS			(0x0 << 5)
#define RT5645_EQ_HPF1_EN			(0x1 << 5)
#define RT5645_EQ_BPF4_MASK			(0x1 << 4)
#define RT5645_EQ_BPF4_SFT			4
#define RT5645_EQ_BPF4_DIS			(0x0 << 4)
#define RT5645_EQ_BPF4_EN			(0x1 << 4)
#define RT5645_EQ_BPF3_MASK			(0x1 << 3)
#define RT5645_EQ_BPF3_SFT			3
#define RT5645_EQ_BPF3_DIS			(0x0 << 3)
#define RT5645_EQ_BPF3_EN			(0x1 << 3)
#define RT5645_EQ_BPF2_MASK			(0x1 << 2)
#define RT5645_EQ_BPF2_SFT			2
#define RT5645_EQ_BPF2_DIS			(0x0 << 2)
#define RT5645_EQ_BPF2_EN			(0x1 << 2)
#define RT5645_EQ_BPF1_MASK			(0x1 << 1)
#define RT5645_EQ_BPF1_SFT			1
#define RT5645_EQ_BPF1_DIS			(0x0 << 1)
#define RT5645_EQ_BPF1_EN			(0x1 << 1)
#define RT5645_EQ_LPF_MASK			(0x1)
#define RT5645_EQ_LPF_SFT			0
#define RT5645_EQ_LPF_DIS			(0x0)
#define RT5645_EQ_LPF_EN			(0x1)
#define RT5645_EQ_CTRL_MASK			(0x7f)

/* Memory Test (0xb2) */
#define RT5645_MT_MASK				(0x1 << 15)
#define RT5645_MT_SFT				15
#define RT5645_MT_DIS				(0x0 << 15)
#define RT5645_MT_EN				(0x1 << 15)

/* DRC/AGC Control 1 (0xb4) */
#define RT5645_DRC_AGC_P_MASK			(0x1 << 15)
#define RT5645_DRC_AGC_P_SFT			15
#define RT5645_DRC_AGC_P_DAC			(0x0 << 15)
#define RT5645_DRC_AGC_P_ADC			(0x1 << 15)
#define RT5645_DRC_AGC_MASK			(0x1 << 14)
#define RT5645_DRC_AGC_SFT			14
#define RT5645_DRC_AGC_DIS			(0x0 << 14)
#define RT5645_DRC_AGC_EN			(0x1 << 14)
#define RT5645_DRC_AGC_UPD			(0x1 << 13)
#define RT5645_DRC_AGC_UPD_BIT			13
#define RT5645_DRC_AGC_AR_MASK			(0x1f << 8)
#define RT5645_DRC_AGC_AR_SFT			8
#define RT5645_DRC_AGC_R_MASK			(0x7 << 5)
#define RT5645_DRC_AGC_R_SFT			5
#define RT5645_DRC_AGC_R_48K			(0x1 << 5)
#define RT5645_DRC_AGC_R_96K			(0x2 << 5)
#define RT5645_DRC_AGC_R_192K			(0x3 << 5)
#define RT5645_DRC_AGC_R_441K			(0x5 << 5)
#define RT5645_DRC_AGC_R_882K			(0x6 << 5)
#define RT5645_DRC_AGC_R_1764K			(0x7 << 5)
#define RT5645_DRC_AGC_RC_MASK			(0x1f)
#define RT5645_DRC_AGC_RC_SFT			0

/* DRC/AGC Control 2 (0xb5) */
#define RT5645_DRC_AGC_POB_MASK			(0x3f << 8)
#define RT5645_DRC_AGC_POB_SFT			8
#define RT5645_DRC_AGC_CP_MASK			(0x1 << 7)
#define RT5645_DRC_AGC_CP_SFT			7
#define RT5645_DRC_AGC_CP_DIS			(0x0 << 7)
#define RT5645_DRC_AGC_CP_EN			(0x1 << 7)
#define RT5645_DRC_AGC_CPR_MASK			(0x3 << 5)
#define RT5645_DRC_AGC_CPR_SFT			5
#define RT5645_DRC_AGC_CPR_1_1			(0x0 << 5)
#define RT5645_DRC_AGC_CPR_1_2			(0x1 << 5)
#define RT5645_DRC_AGC_CPR_1_3			(0x2 << 5)
#define RT5645_DRC_AGC_CPR_1_4			(0x3 << 5)
#define RT5645_DRC_AGC_PRB_MASK			(0x1f)
#define RT5645_DRC_AGC_PRB_SFT			0

/* DRC/AGC Control 3 (0xb6) */
#define RT5645_DRC_AGC_NGB_MASK			(0xf << 12)
#define RT5645_DRC_AGC_NGB_SFT			12
#define RT5645_DRC_AGC_TAR_MASK			(0x1f << 7)
#define RT5645_DRC_AGC_TAR_SFT			7
#define RT5645_DRC_AGC_NG_MASK			(0x1 << 6)
#define RT5645_DRC_AGC_NG_SFT			6
#define RT5645_DRC_AGC_NG_DIS			(0x0 << 6)
#define RT5645_DRC_AGC_NG_EN			(0x1 << 6)
#define RT5645_DRC_AGC_NGH_MASK			(0x1 << 5)
#define RT5645_DRC_AGC_NGH_SFT			5
#define RT5645_DRC_AGC_NGH_DIS			(0x0 << 5)
#define RT5645_DRC_AGC_NGH_EN			(0x1 << 5)
#define RT5645_DRC_AGC_NGT_MASK			(0x1f)
#define RT5645_DRC_AGC_NGT_SFT			0

/* ANC Control 1 (0xb8) */
#define RT5645_ANC_M_MASK			(0x1 << 15)
#define RT5645_ANC_M_SFT			15
#define RT5645_ANC_M_NOR			(0x0 << 15)
#define RT5645_ANC_M_REV			(0x1 << 15)
#define RT5645_ANC_MASK				(0x1 << 14)
#define RT5645_ANC_SFT				14
#define RT5645_ANC_DIS				(0x0 << 14)
#define RT5645_ANC_EN				(0x1 << 14)
#define RT5645_ANC_MD_MASK			(0x3 << 12)
#define RT5645_ANC_MD_SFT			12
#define RT5645_ANC_MD_DIS			(0x0 << 12)
#define RT5645_ANC_MD_67MS			(0x1 << 12)
#define RT5645_ANC_MD_267MS			(0x2 << 12)
#define RT5645_ANC_MD_1067MS			(0x3 << 12)
#define RT5645_ANC_SN_MASK			(0x1 << 11)
#define RT5645_ANC_SN_SFT			11
#define RT5645_ANC_SN_DIS			(0x0 << 11)
#define RT5645_ANC_SN_EN			(0x1 << 11)
#define RT5645_ANC_CLK_MASK			(0x1 << 10)
#define RT5645_ANC_CLK_SFT			10
#define RT5645_ANC_CLK_ANC			(0x0 << 10)
#define RT5645_ANC_CLK_REG			(0x1 << 10)
#define RT5645_ANC_ZCD_MASK			(0x3 << 8)
#define RT5645_ANC_ZCD_SFT			8
#define RT5645_ANC_ZCD_DIS			(0x0 << 8)
#define RT5645_ANC_ZCD_T1			(0x1 << 8)
#define RT5645_ANC_ZCD_T2			(0x2 << 8)
#define RT5645_ANC_ZCD_WT			(0x3 << 8)
#define RT5645_ANC_CS_MASK			(0x1 << 7)
#define RT5645_ANC_CS_SFT			7
#define RT5645_ANC_CS_DIS			(0x0 << 7)
#define RT5645_ANC_CS_EN			(0x1 << 7)
#define RT5645_ANC_SW_MASK			(0x1 << 6)
#define RT5645_ANC_SW_SFT			6
#define RT5645_ANC_SW_NOR			(0x0 << 6)
#define RT5645_ANC_SW_AUTO			(0x1 << 6)
#define RT5645_ANC_CO_L_MASK			(0x3f)
#define RT5645_ANC_CO_L_SFT			0

/* ANC Control 2 (0xb6) */
#define RT5645_ANC_FG_R_MASK			(0xf << 12)
#define RT5645_ANC_FG_R_SFT			12
#define RT5645_ANC_FG_L_MASK			(0xf << 8)
#define RT5645_ANC_FG_L_SFT			8
#define RT5645_ANC_CG_R_MASK			(0xf << 4)
#define RT5645_ANC_CG_R_SFT			4
#define RT5645_ANC_CG_L_MASK			(0xf)
#define RT5645_ANC_CG_L_SFT			0

/* ANC Control 3 (0xb6) */
#define RT5645_ANC_CD_MASK			(0x1 << 6)
#define RT5645_ANC_CD_SFT			6
#define RT5645_ANC_CD_BOTH			(0x0 << 6)
#define RT5645_ANC_CD_IND			(0x1 << 6)
#define RT5645_ANC_CO_R_MASK			(0x3f)
#define RT5645_ANC_CO_R_SFT			0

/* Jack Detect Control (0xbb) */
#define RT5645_JD_MASK				(0x7 << 13)
#define RT5645_JD_SFT				13
#define RT5645_JD_DIS				(0x0 << 13)
#define RT5645_JD_GPIO1				(0x1 << 13)
#define RT5645_JD_JD1_IN4P			(0x2 << 13)
#define RT5645_JD_JD2_IN4N			(0x3 << 13)
#define RT5645_JD_GPIO2				(0x4 << 13)
#define RT5645_JD_GPIO3				(0x5 << 13)
#define RT5645_JD_GPIO4				(0x6 << 13)
#define RT5645_JD_HP_MASK			(0x1 << 11)
#define RT5645_JD_HP_SFT			11
#define RT5645_JD_HP_DIS			(0x0 << 11)
#define RT5645_JD_HP_EN				(0x1 << 11)
#define RT5645_JD_HP_TRG_MASK			(0x1 << 10)
#define RT5645_JD_HP_TRG_SFT			10
#define RT5645_JD_HP_TRG_LO			(0x0 << 10)
#define RT5645_JD_HP_TRG_HI			(0x1 << 10)
#define RT5645_JD_SPL_MASK			(0x1 << 9)
#define RT5645_JD_SPL_SFT			9
#define RT5645_JD_SPL_DIS			(0x0 << 9)
#define RT5645_JD_SPL_EN			(0x1 << 9)
#define RT5645_JD_SPL_TRG_MASK			(0x1 << 8)
#define RT5645_JD_SPL_TRG_SFT			8
#define RT5645_JD_SPL_TRG_LO			(0x0 << 8)
#define RT5645_JD_SPL_TRG_HI			(0x1 << 8)
#define RT5645_JD_SPR_MASK			(0x1 << 7)
#define RT5645_JD_SPR_SFT			7
#define RT5645_JD_SPR_DIS			(0x0 << 7)
#define RT5645_JD_SPR_EN			(0x1 << 7)
#define RT5645_JD_SPR_TRG_MASK			(0x1 << 6)
#define RT5645_JD_SPR_TRG_SFT			6
#define RT5645_JD_SPR_TRG_LO			(0x0 << 6)
#define RT5645_JD_SPR_TRG_HI			(0x1 << 6)
#define RT5645_JD_MO_MASK			(0x1 << 5)
#define RT5645_JD_MO_SFT			5
#define RT5645_JD_MO_DIS			(0x0 << 5)
#define RT5645_JD_MO_EN				(0x1 << 5)
#define RT5645_JD_MO_TRG_MASK			(0x1 << 4)
#define RT5645_JD_MO_TRG_SFT			4
#define RT5645_JD_MO_TRG_LO			(0x0 << 4)
#define RT5645_JD_MO_TRG_HI			(0x1 << 4)
#define RT5645_JD_LO_MASK			(0x1 << 3)
#define RT5645_JD_LO_SFT			3
#define RT5645_JD_LO_DIS			(0x0 << 3)
#define RT5645_JD_LO_EN				(0x1 << 3)
#define RT5645_JD_LO_TRG_MASK			(0x1 << 2)
#define RT5645_JD_LO_TRG_SFT			2
#define RT5645_JD_LO_TRG_LO			(0x0 << 2)
#define RT5645_JD_LO_TRG_HI			(0x1 << 2)
#define RT5645_JD1_IN4P_MASK			(0x1 << 1)
#define RT5645_JD1_IN4P_SFT			1
#define RT5645_JD1_IN4P_DIS			(0x0 << 1)
#define RT5645_JD1_IN4P_EN			(0x1 << 1)
#define RT5645_JD2_IN4N_MASK			(0x1)
#define RT5645_JD2_IN4N_SFT			0
#define RT5645_JD2_IN4N_DIS			(0x0)
#define RT5645_JD2_IN4N_EN			(0x1)

/* Jack detect for ANC (0xbc) */
#define RT5645_ANC_DET_MASK			(0x3 << 4)
#define RT5645_ANC_DET_SFT			4
#define RT5645_ANC_DET_DIS			(0x0 << 4)
#define RT5645_ANC_DET_MB1			(0x1 << 4)
#define RT5645_ANC_DET_MB2			(0x2 << 4)
#define RT5645_ANC_DET_JD			(0x3 << 4)
#define RT5645_AD_TRG_MASK			(0x1 << 3)
#define RT5645_AD_TRG_SFT			3
#define RT5645_AD_TRG_LO			(0x0 << 3)
#define RT5645_AD_TRG_HI			(0x1 << 3)
#define RT5645_ANCM_DET_MASK			(0x3 << 4)
#define RT5645_ANCM_DET_SFT			4
#define RT5645_ANCM_DET_DIS			(0x0 << 4)
#define RT5645_ANCM_DET_MB1			(0x1 << 4)
#define RT5645_ANCM_DET_MB2			(0x2 << 4)
#define RT5645_ANCM_DET_JD			(0x3 << 4)
#define RT5645_AMD_TRG_MASK			(0x1 << 3)
#define RT5645_AMD_TRG_SFT			3
#define RT5645_AMD_TRG_LO			(0x0 << 3)
#define RT5645_AMD_TRG_HI			(0x1 << 3)

/* IRQ Control 1 (0xbd) */
#define RT5645_IRQ_JD_MASK			(0x1 << 15)
#define RT5645_IRQ_JD_SFT			15
#define RT5645_IRQ_JD_BP			(0x0 << 15)
#define RT5645_IRQ_JD_NOR			(0x1 << 15)
#define RT5645_IRQ_OT_MASK			(0x1 << 14)
#define RT5645_IRQ_OT_SFT			14
#define RT5645_IRQ_OT_BP			(0x0 << 14)
#define RT5645_IRQ_OT_NOR			(0x1 << 14)
#define RT5645_JD_STKY_MASK			(0x1 << 13)
#define RT5645_JD_STKY_SFT			13
#define RT5645_JD_STKY_DIS			(0x0 << 13)
#define RT5645_JD_STKY_EN			(0x1 << 13)
#define RT5645_OT_STKY_MASK			(0x1 << 12)
#define RT5645_OT_STKY_SFT			12
#define RT5645_OT_STKY_DIS			(0x0 << 12)
#define RT5645_OT_STKY_EN			(0x1 << 12)
#define RT5645_JD_P_MASK			(0x1 << 11)
#define RT5645_JD_P_SFT				11
#define RT5645_JD_P_NOR				(0x0 << 11)
#define RT5645_JD_P_INV				(0x1 << 11)
#define RT5645_OT_P_MASK			(0x1 << 10)
#define RT5645_OT_P_SFT				10
#define RT5645_OT_P_NOR				(0x0 << 10)
#define RT5645_OT_P_INV				(0x1 << 10)
#define RT5645_IRQ_JD_1_1_EN			(0x1 << 9)

/* IRQ Control 2 (0xbe) */
#define RT5645_IRQ_MB1_OC_MASK			(0x1 << 15)
#define RT5645_IRQ_MB1_OC_SFT			15
#define RT5645_IRQ_MB1_OC_BP			(0x0 << 15)
#define RT5645_IRQ_MB1_OC_NOR			(0x1 << 15)
#define RT5645_IRQ_MB2_OC_MASK			(0x1 << 14)
#define RT5645_IRQ_MB2_OC_SFT			14
#define RT5645_IRQ_MB2_OC_BP			(0x0 << 14)
#define RT5645_IRQ_MB2_OC_NOR			(0x1 << 14)
#define RT5645_MB1_OC_STKY_MASK			(0x1 << 13)
#define RT5645_MB1_OC_STKY_SFT			13
#define RT5645_MB1_OC_STKY_DIS			(0x0 << 13)
#define RT5645_MB1_OC_STKY_EN			(0x1 << 13)
#define RT5645_MB2_OC_STKY_MASK			(0x1 << 12)
#define RT5645_MB2_OC_STKY_SFT			12
#define RT5645_MB2_OC_STKY_DIS			(0x0 << 12)
#define RT5645_MB2_OC_STKY_EN			(0x1 << 12)
#define RT5645_MB1_OC_P_MASK			(0x1 << 7)
#define RT5645_MB1_OC_P_SFT			7
#define RT5645_MB1_OC_P_NOR			(0x0 << 7)
#define RT5645_MB1_OC_P_INV			(0x1 << 7)
#define RT5645_MB2_OC_P_MASK			(0x1 << 6)
#define RT5645_MB2_OC_P_SFT			6
#define RT5645_MB2_OC_P_NOR			(0x0 << 6)
#define RT5645_MB2_OC_P_INV			(0x1 << 6)
#define RT5645_MB1_OC_CLR			(0x1 << 3)
#define RT5645_MB1_OC_CLR_SFT			3
#define RT5645_MB2_OC_CLR			(0x1 << 2)
#define RT5645_MB2_OC_CLR_SFT			2

/* GPIO Control 1 (0xc0) */
#define RT5645_GP1_PIN_MASK			(0x1 << 15)
#define RT5645_GP1_PIN_SFT			15
#define RT5645_GP1_PIN_GPIO1			(0x0 << 15)
#define RT5645_GP1_PIN_IRQ			(0x1 << 15)
#define RT5645_GP2_PIN_MASK			(0x1 << 14)
#define RT5645_GP2_PIN_SFT			14
#define RT5645_GP2_PIN_GPIO2			(0x0 << 14)
#define RT5645_GP2_PIN_DMIC1_SCL		(0x1 << 14)
#define RT5645_GP3_PIN_MASK			(0x3 << 12)
#define RT5645_GP3_PIN_SFT			12
#define RT5645_GP3_PIN_GPIO3			(0x0 << 12)
#define RT5645_GP3_PIN_DMIC1_SDA		(0x1 << 12)
#define RT5645_GP3_PIN_IRQ			(0x2 << 12)
#define RT5645_GP4_PIN_MASK			(0x1 << 11)
#define RT5645_GP4_PIN_SFT			11
#define RT5645_GP4_PIN_GPIO4			(0x0 << 11)
#define RT5645_GP4_PIN_DMIC2_SDA		(0x1 << 11)
#define RT5645_DP_SIG_MASK			(0x1 << 10)
#define RT5645_DP_SIG_SFT			10
#define RT5645_DP_SIG_TEST			(0x0 << 10)
#define RT5645_DP_SIG_AP			(0x1 << 10)
#define RT5645_GPIO_M_MASK			(0x1 << 9)
#define RT5645_GPIO_M_SFT			9
#define RT5645_GPIO_M_FLT			(0x0 << 9)
#define RT5645_GPIO_M_PH			(0x1 << 9)
#define RT5645_I2S2_SEL				(0x1 << 8)
#define RT5645_I2S2_SEL_SFT			8
#define RT5645_GP5_PIN_MASK			(0x1 << 7)
#define RT5645_GP5_PIN_SFT			7
#define RT5645_GP5_PIN_GPIO5			(0x0 << 7)
#define RT5645_GP5_PIN_DMIC1_SDA		(0x1 << 7)
#define RT5645_GP6_PIN_MASK			(0x1 << 6)
#define RT5645_GP6_PIN_SFT			6
#define RT5645_GP6_PIN_GPIO6			(0x0 << 6)
#define RT5645_GP6_PIN_DMIC2_SDA		(0x1 << 6)
#define RT5645_GP8_PIN_MASK			(0x1 << 3)
#define RT5645_GP8_PIN_SFT			3
#define RT5645_GP8_PIN_GPIO8			(0x0 << 3)
#define RT5645_GP8_PIN_DMIC2_SDA		(0x1 << 3)
#define RT5645_GP12_PIN_MASK			(0x1 << 2)
#define RT5645_GP12_PIN_SFT			2
#define RT5645_GP12_PIN_GPIO12			(0x0 << 2)
#define RT5645_GP12_PIN_DMIC2_SDA		(0x1 << 2)
#define RT5645_GP11_PIN_MASK			(0x1 << 1)
#define RT5645_GP11_PIN_SFT			1
#define RT5645_GP11_PIN_GPIO11			(0x0 << 1)
#define RT5645_GP11_PIN_DMIC1_SDA		(0x1 << 1)
#define RT5645_GP10_PIN_MASK			(0x1)
#define RT5645_GP10_PIN_SFT			0
#define RT5645_GP10_PIN_GPIO10			(0x0)
#define RT5645_GP10_PIN_DMIC2_SDA		(0x1)

/* GPIO Control 3 (0xc2) */
#define RT5645_GP4_PF_MASK			(0x1 << 11)
#define RT5645_GP4_PF_SFT			11
#define RT5645_GP4_PF_IN			(0x0 << 11)
#define RT5645_GP4_PF_OUT			(0x1 << 11)
#define RT5645_GP4_OUT_MASK			(0x1 << 10)
#define RT5645_GP4_OUT_SFT			10
#define RT5645_GP4_OUT_LO			(0x0 << 10)
#define RT5645_GP4_OUT_HI			(0x1 << 10)
#define RT5645_GP4_P_MASK			(0x1 << 9)
#define RT5645_GP4_P_SFT			9
#define RT5645_GP4_P_NOR			(0x0 << 9)
#define RT5645_GP4_P_INV			(0x1 << 9)
#define RT5645_GP3_PF_MASK			(0x1 << 8)
#define RT5645_GP3_PF_SFT			8
#define RT5645_GP3_PF_IN			(0x0 << 8)
#define RT5645_GP3_PF_OUT			(0x1 << 8)
#define RT5645_GP3_OUT_MASK			(0x1 << 7)
#define RT5645_GP3_OUT_SFT			7
#define RT5645_GP3_OUT_LO			(0x0 << 7)
#define RT5645_GP3_OUT_HI			(0x1 << 7)
#define RT5645_GP3_P_MASK			(0x1 << 6)
#define RT5645_GP3_P_SFT			6
#define RT5645_GP3_P_NOR			(0x0 << 6)
#define RT5645_GP3_P_INV			(0x1 << 6)
#define RT5645_GP2_PF_MASK			(0x1 << 5)
#define RT5645_GP2_PF_SFT			5
#define RT5645_GP2_PF_IN			(0x0 << 5)
#define RT5645_GP2_PF_OUT			(0x1 << 5)
#define RT5645_GP2_OUT_MASK			(0x1 << 4)
#define RT5645_GP2_OUT_SFT			4
#define RT5645_GP2_OUT_LO			(0x0 << 4)
#define RT5645_GP2_OUT_HI			(0x1 << 4)
#define RT5645_GP2_P_MASK			(0x1 << 3)
#define RT5645_GP2_P_SFT			3
#define RT5645_GP2_P_NOR			(0x0 << 3)
#define RT5645_GP2_P_INV			(0x1 << 3)
#define RT5645_GP1_PF_MASK			(0x1 << 2)
#define RT5645_GP1_PF_SFT			2
#define RT5645_GP1_PF_IN			(0x0 << 2)
#define RT5645_GP1_PF_OUT			(0x1 << 2)
#define RT5645_GP1_OUT_MASK			(0x1 << 1)
#define RT5645_GP1_OUT_SFT			1
#define RT5645_GP1_OUT_LO			(0x0 << 1)
#define RT5645_GP1_OUT_HI			(0x1 << 1)
#define RT5645_GP1_P_MASK			(0x1)
#define RT5645_GP1_P_SFT			0
#define RT5645_GP1_P_NOR			(0x0)
#define RT5645_GP1_P_INV			(0x1)

/* Programmable Register Array Control 1 (0xc8) */
#define RT5645_REG_SEQ_MASK			(0xf << 12)
#define RT5645_REG_SEQ_SFT			12
#define RT5645_SEQ1_ST_MASK			(0x1 << 11) /*RO*/
#define RT5645_SEQ1_ST_SFT			11
#define RT5645_SEQ1_ST_RUN			(0x0 << 11)
#define RT5645_SEQ1_ST_FIN			(0x1 << 11)
#define RT5645_SEQ2_ST_MASK			(0x1 << 10) /*RO*/
#define RT5645_SEQ2_ST_SFT			10
#define RT5645_SEQ2_ST_RUN			(0x0 << 10)
#define RT5645_SEQ2_ST_FIN			(0x1 << 10)
#define RT5645_REG_LV_MASK			(0x1 << 9)
#define RT5645_REG_LV_SFT			9
#define RT5645_REG_LV_MX			(0x0 << 9)
#define RT5645_REG_LV_PR			(0x1 << 9)
#define RT5645_SEQ_2_PT_MASK			(0x1 << 8)
#define RT5645_SEQ_2_PT_BIT			8
#define RT5645_REG_IDX_MASK			(0xff)
#define RT5645_REG_IDX_SFT			0

/* Programmable Register Array Control 2 (0xc9) */
#define RT5645_REG_DAT_MASK			(0xffff)
#define RT5645_REG_DAT_SFT			0

/* Programmable Register Array Control 3 (0xca) */
#define RT5645_SEQ_DLY_MASK			(0xff << 8)
#define RT5645_SEQ_DLY_SFT			8
#define RT5645_PROG_MASK			(0x1 << 7)
#define RT5645_PROG_SFT				7
#define RT5645_PROG_DIS				(0x0 << 7)
#define RT5645_PROG_EN				(0x1 << 7)
#define RT5645_SEQ1_PT_RUN			(0x1 << 6)
#define RT5645_SEQ1_PT_RUN_BIT			6
#define RT5645_SEQ2_PT_RUN			(0x1 << 5)
#define RT5645_SEQ2_PT_RUN_BIT			5

/* Programmable Register Array Control 4 (0xcb) */
#define RT5645_SEQ1_START_MASK			(0xf << 8)
#define RT5645_SEQ1_START_SFT			8
#define RT5645_SEQ1_END_MASK			(0xf)
#define RT5645_SEQ1_END_SFT			0

/* Programmable Register Array Control 5 (0xcc) */
#define RT5645_SEQ2_START_MASK			(0xf << 8)
#define RT5645_SEQ2_START_SFT			8
#define RT5645_SEQ2_END_MASK			(0xf)
#define RT5645_SEQ2_END_SFT			0

/* Scramble Function (0xcd) */
#define RT5645_SCB_KEY_MASK			(0xff)
#define RT5645_SCB_KEY_SFT			0

/* Scramble Control (0xce) */
#define RT5645_SCB_SWAP_MASK			(0x1 << 15)
#define RT5645_SCB_SWAP_SFT			15
#define RT5645_SCB_SWAP_DIS			(0x0 << 15)
#define RT5645_SCB_SWAP_EN			(0x1 << 15)
#define RT5645_SCB_MASK				(0x1 << 14)
#define RT5645_SCB_SFT				14
#define RT5645_SCB_DIS				(0x0 << 14)
#define RT5645_SCB_EN				(0x1 << 14)

/* Baseback Control (0xcf) */
#define RT5645_BB_MASK				(0x1 << 15)
#define RT5645_BB_SFT				15
#define RT5645_BB_DIS				(0x0 << 15)
#define RT5645_BB_EN				(0x1 << 15)
#define RT5645_BB_CT_MASK			(0x7 << 12)
#define RT5645_BB_CT_SFT			12
#define RT5645_BB_CT_A				(0x0 << 12)
#define RT5645_BB_CT_B				(0x1 << 12)
#define RT5645_BB_CT_C				(0x2 << 12)
#define RT5645_BB_CT_D				(0x3 << 12)
#define RT5645_M_BB_L_MASK			(0x1 << 9)
#define RT5645_M_BB_L_SFT			9
#define RT5645_M_BB_R_MASK			(0x1 << 8)
#define RT5645_M_BB_R_SFT			8
#define RT5645_M_BB_HPF_L_MASK			(0x1 << 7)
#define RT5645_M_BB_HPF_L_SFT			7
#define RT5645_M_BB_HPF_R_MASK			(0x1 << 6)
#define RT5645_M_BB_HPF_R_SFT			6
#define RT5645_G_BB_BST_MASK			(0x3f)
#define RT5645_G_BB_BST_SFT			0
#define RT5645_G_BB_BST_25DB			0x14

/* MP3 Plus Control 1 (0xd0) */
#define RT5645_M_MP3_L_MASK			(0x1 << 15)
#define RT5645_M_MP3_L_SFT			15
#define RT5645_M_MP3_R_MASK			(0x1 << 14)
#define RT5645_M_MP3_R_SFT			14
#define RT5645_M_MP3_MASK			(0x1 << 13)
#define RT5645_M_MP3_SFT			13
#define RT5645_M_MP3_DIS			(0x0 << 13)
#define RT5645_M_MP3_EN				(0x1 << 13)
#define RT5645_EG_MP3_MASK			(0x1f << 8)
#define RT5645_EG_MP3_SFT			8
#define RT5645_MP3_HLP_MASK			(0x1 << 7)
#define RT5645_MP3_HLP_SFT			7
#define RT5645_MP3_HLP_DIS			(0x0 << 7)
#define RT5645_MP3_HLP_EN			(0x1 << 7)
#define RT5645_M_MP3_ORG_L_MASK			(0x1 << 6)
#define RT5645_M_MP3_ORG_L_SFT			6
#define RT5645_M_MP3_ORG_R_MASK			(0x1 << 5)
#define RT5645_M_MP3_ORG_R_SFT			5

/* MP3 Plus Control 2 (0xd1) */
#define RT5645_MP3_WT_MASK			(0x1 << 13)
#define RT5645_MP3_WT_SFT			13
#define RT5645_MP3_WT_1_4			(0x0 << 13)
#define RT5645_MP3_WT_1_2			(0x1 << 13)
#define RT5645_OG_MP3_MASK			(0x1f << 8)
#define RT5645_OG_MP3_SFT			8
#define RT5645_HG_MP3_MASK			(0x3f)
#define RT5645_HG_MP3_SFT			0

/* 3D HP Control 1 (0xd2) */
#define RT5645_3D_CF_MASK			(0x1 << 15)
#define RT5645_3D_CF_SFT			15
#define RT5645_3D_CF_DIS			(0x0 << 15)
#define RT5645_3D_CF_EN				(0x1 << 15)
#define RT5645_3D_HP_MASK			(0x1 << 14)
#define RT5645_3D_HP_SFT			14
#define RT5645_3D_HP_DIS			(0x0 << 14)
#define RT5645_3D_HP_EN				(0x1 << 14)
#define RT5645_3D_BT_MASK			(0x1 << 13)
#define RT5645_3D_BT_SFT			13
#define RT5645_3D_BT_DIS			(0x0 << 13)
#define RT5645_3D_BT_EN				(0x1 << 13)
#define RT5645_3D_1F_MIX_MASK			(0x3 << 11)
#define RT5645_3D_1F_MIX_SFT			11
#define RT5645_3D_HP_M_MASK			(0x1 << 10)
#define RT5645_3D_HP_M_SFT			10
#define RT5645_3D_HP_M_SUR			(0x0 << 10)
#define RT5645_3D_HP_M_FRO			(0x1 << 10)
#define RT5645_M_3D_HRTF_MASK			(0x1 << 9)
#define RT5645_M_3D_HRTF_SFT			9
#define RT5645_M_3D_D2H_MASK			(0x1 << 8)
#define RT5645_M_3D_D2H_SFT			8
#define RT5645_M_3D_D2R_MASK			(0x1 << 7)
#define RT5645_M_3D_D2R_SFT			7
#define RT5645_M_3D_REVB_MASK			(0x1 << 6)
#define RT5645_M_3D_REVB_SFT			6

/* Adjustable high pass filter control 1 (0xd3) */
#define RT5645_2ND_HPF_MASK			(0x1 << 15)
#define RT5645_2ND_HPF_SFT			15
#define RT5645_2ND_HPF_DIS			(0x0 << 15)
#define RT5645_2ND_HPF_EN			(0x1 << 15)
#define RT5645_HPF_CF_L_MASK			(0x7 << 12)
#define RT5645_HPF_CF_L_SFT			12
#define RT5645_1ST_HPF_MASK			(0x1 << 11)
#define RT5645_1ST_HPF_SFT			11
#define RT5645_1ST_HPF_DIS			(0x0 << 11)
#define RT5645_1ST_HPF_EN			(0x1 << 11)
#define RT5645_HPF_CF_R_MASK			(0x7 << 8)
#define RT5645_HPF_CF_R_SFT			8
#define RT5645_ZD_T_MASK			(0x3 << 6)
#define RT5645_ZD_T_SFT				6
#define RT5645_ZD_F_MASK			(0x3 << 4)
#define RT5645_ZD_F_SFT				4
#define RT5645_ZD_F_IM				(0x0 << 4)
#define RT5645_ZD_F_ZC_IM			(0x1 << 4)
#define RT5645_ZD_F_ZC_IOD			(0x2 << 4)
#define RT5645_ZD_F_UN				(0x3 << 4)

/* HP calibration control and Amp detection (0xd6) */
#define RT5645_SI_DAC_MASK			(0x1 << 11)
#define RT5645_SI_DAC_SFT			11
#define RT5645_SI_DAC_AUTO			(0x0 << 11)
#define RT5645_SI_DAC_TEST			(0x1 << 11)
#define RT5645_DC_CAL_M_MASK			(0x1 << 10)
#define RT5645_DC_CAL_M_SFT			10
#define RT5645_DC_CAL_M_CAL			(0x0 << 10)
#define RT5645_DC_CAL_M_NOR			(0x1 << 10)
#define RT5645_DC_CAL_MASK			(0x1 << 9)
#define RT5645_DC_CAL_SFT			9
#define RT5645_DC_CAL_DIS			(0x0 << 9)
#define RT5645_DC_CAL_EN			(0x1 << 9)
#define RT5645_HPD_RCV_MASK			(0x7 << 6)
#define RT5645_HPD_RCV_SFT			6
#define RT5645_HPD_PS_MASK			(0x1 << 5)
#define RT5645_HPD_PS_SFT			5
#define RT5645_HPD_PS_DIS			(0x0 << 5)
#define RT5645_HPD_PS_EN			(0x1 << 5)
#define RT5645_CAL_M_MASK			(0x1 << 4)
#define RT5645_CAL_M_SFT			4
#define RT5645_CAL_M_DEP			(0x0 << 4)
#define RT5645_CAL_M_CAL			(0x1 << 4)
#define RT5645_CAL_MASK				(0x1 << 3)
#define RT5645_CAL_SFT				3
#define RT5645_CAL_DIS				(0x0 << 3)
#define RT5645_CAL_EN				(0x1 << 3)
#define RT5645_CAL_TEST_MASK			(0x1 << 2)
#define RT5645_CAL_TEST_SFT			2
#define RT5645_CAL_TEST_DIS			(0x0 << 2)
#define RT5645_CAL_TEST_EN			(0x1 << 2)
#define RT5645_CAL_P_MASK			(0x3)
#define RT5645_CAL_P_SFT			0
#define RT5645_CAL_P_NONE			(0x0)
#define RT5645_CAL_P_CAL			(0x1)
#define RT5645_CAL_P_DAC_CAL			(0x2)

/* Soft volume and zero cross control 1 (0xd9) */
#define RT5645_SV_MASK				(0x1 << 15)
#define RT5645_SV_SFT				15
#define RT5645_SV_DIS				(0x0 << 15)
#define RT5645_SV_EN				(0x1 << 15)
#define RT5645_SPO_SV_MASK			(0x1 << 14)
#define RT5645_SPO_SV_SFT			14
#define RT5645_SPO_SV_DIS			(0x0 << 14)
#define RT5645_SPO_SV_EN			(0x1 << 14)
#define RT5645_OUT_SV_MASK			(0x1 << 13)
#define RT5645_OUT_SV_SFT			13
#define RT5645_OUT_SV_DIS			(0x0 << 13)
#define RT5645_OUT_SV_EN			(0x1 << 13)
#define RT5645_HP_SV_MASK			(0x1 << 12)
#define RT5645_HP_SV_SFT			12
#define RT5645_HP_SV_DIS			(0x0 << 12)
#define RT5645_HP_SV_EN				(0x1 << 12)
#define RT5645_ZCD_DIG_MASK			(0x1 << 11)
#define RT5645_ZCD_DIG_SFT			11
#define RT5645_ZCD_DIG_DIS			(0x0 << 11)
#define RT5645_ZCD_DIG_EN			(0x1 << 11)
#define RT5645_ZCD_MASK				(0x1 << 10)
#define RT5645_ZCD_SFT				10
#define RT5645_ZCD_PD				(0x0 << 10)
#define RT5645_ZCD_PU				(0x1 << 10)
#define RT5645_M_ZCD_MASK			(0x3f << 4)
#define RT5645_M_ZCD_SFT			4
#define RT5645_M_ZCD_RM_L			(0x1 << 9)
#define RT5645_M_ZCD_RM_R			(0x1 << 8)
#define RT5645_M_ZCD_SM_L			(0x1 << 7)
#define RT5645_M_ZCD_SM_R			(0x1 << 6)
#define RT5645_M_ZCD_OM_L			(0x1 << 5)
#define RT5645_M_ZCD_OM_R			(0x1 << 4)
#define RT5645_SV_DLY_MASK			(0xf)
#define RT5645_SV_DLY_SFT			0

/* Soft volume and zero cross control 2 (0xda) */
#define RT5645_ZCD_HP_MASK			(0x1 << 15)
#define RT5645_ZCD_HP_SFT			15
#define RT5645_ZCD_HP_DIS			(0x0 << 15)
#define RT5645_ZCD_HP_EN			(0x1 << 15)


/* Codec Private Register definition */
/* 3D Speaker Control (0x63) */
#define RT5645_3D_SPK_MASK			(0x1 << 15)
#define RT5645_3D_SPK_SFT			15
#define RT5645_3D_SPK_DIS			(0x0 << 15)
#define RT5645_3D_SPK_EN			(0x1 << 15)
#define RT5645_3D_SPK_M_MASK			(0x3 << 13)
#define RT5645_3D_SPK_M_SFT			13
#define RT5645_3D_SPK_CG_MASK			(0x1f << 8)
#define RT5645_3D_SPK_CG_SFT			8
#define RT5645_3D_SPK_SG_MASK			(0x1f)
#define RT5645_3D_SPK_SG_SFT			0

/* Wind Noise Detection Control 1 (0x6c) */
#define RT5645_WND_MASK				(0x1 << 15)
#define RT5645_WND_SFT				15
#define RT5645_WND_DIS				(0x0 << 15)
#define RT5645_WND_EN				(0x1 << 15)

/* Wind Noise Detection Control 2 (0x6d) */
#define RT5645_WND_FC_NW_MASK			(0x3f << 10)
#define RT5645_WND_FC_NW_SFT			10
#define RT5645_WND_FC_WK_MASK			(0x3f << 4)
#define RT5645_WND_FC_WK_SFT			4

/* Wind Noise Detection Control 3 (0x6e) */
#define RT5645_HPF_FC_MASK			(0x3f << 6)
#define RT5645_HPF_FC_SFT			6
#define RT5645_WND_FC_ST_MASK			(0x3f)
#define RT5645_WND_FC_ST_SFT			0

/* Wind Noise Detection Control 4 (0x6f) */
#define RT5645_WND_TH_LO_MASK			(0x3ff)
#define RT5645_WND_TH_LO_SFT			0

/* Wind Noise Detection Control 5 (0x70) */
#define RT5645_WND_TH_HI_MASK			(0x3ff)
#define RT5645_WND_TH_HI_SFT			0

/* Wind Noise Detection Control 8 (0x73) */
#define RT5645_WND_WIND_MASK			(0x1 << 13) /* Read-Only */
#define RT5645_WND_WIND_SFT			13
#define RT5645_WND_STRONG_MASK			(0x1 << 12) /* Read-Only */
#define RT5645_WND_STRONG_SFT			12
enum {
	RT5645_NO_WIND,
	RT5645_BREEZE,
	RT5645_STORM,
};

/* Dipole Speaker Interface (0x75) */
#define RT5645_DP_ATT_MASK			(0x3 << 14)
#define RT5645_DP_ATT_SFT			14
#define RT5645_DP_SPK_MASK			(0x1 << 10)
#define RT5645_DP_SPK_SFT			10
#define RT5645_DP_SPK_DIS			(0x0 << 10)
#define RT5645_DP_SPK_EN			(0x1 << 10)

/* EQ Pre Volume Control (0xb3) */
#define RT5645_EQ_PRE_VOL_MASK			(0xffff)
#define RT5645_EQ_PRE_VOL_SFT			0

/* EQ Post Volume Control (0xb4) */
#define RT5645_EQ_PST_VOL_MASK			(0xffff)
#define RT5645_EQ_PST_VOL_SFT			0

/* Jack Detect Control 3 (0xf8) */
#define RT5645_CMP_MIC_IN_DET_MASK		(0x7 << 12)
#define RT5645_JD_CBJ_EN			(0x1 << 7)
#define RT5645_JD_CBJ_POL			(0x1 << 6)
#define RT5645_JD_TRI_CBJ_SEL_MASK		(0x7 << 3)
#define RT5645_JD_TRI_CBJ_SEL_SFT		(3)
#define RT5645_JD_TRI_HPO_SEL_MASK		(0x7)
#define RT5645_JD_TRI_HPO_SEL_SFT		(0)
#define RT5645_JD_F_GPIO_JD1			(0x0)
#define RT5645_JD_F_JD1_1			(0x1)
#define RT5645_JD_F_JD1_2			(0x2)
#define RT5645_JD_F_JD2				(0x3)
#define RT5645_JD_F_JD3				(0x4)
#define RT5645_JD_F_GPIO_JD2			(0x5)
#define RT5645_JD_F_MX0B_12			(0x6)

/* Digital Misc Control (0xfa) */
#define RT5645_RST_DSP				(0x1 << 13)
#define RT5645_IF1_ADC1_IN1_SEL			(0x1 << 12)
#define RT5645_IF1_ADC1_IN1_SFT			12
#define RT5645_IF1_ADC1_IN2_SEL			(0x1 << 11)
#define RT5645_IF1_ADC1_IN2_SFT			11
#define RT5645_IF1_ADC2_IN1_SEL			(0x1 << 10)
#define RT5645_IF1_ADC2_IN1_SFT			10
#define RT5645_DIG_GATE_CTRL			0x1

/* General Control2 (0xfb) */
#define RT5645_RXDC_SRC_MASK			(0x1 << 7)
#define RT5645_RXDC_SRC_STO			(0x0 << 7)
#define RT5645_RXDC_SRC_MONO			(0x1 << 7)
#define RT5645_RXDC_SRC_SFT			(7)
#define RT5645_RXDP2_SEL_MASK			(0x1 << 3)
#define RT5645_RXDP2_SEL_IF2			(0x0 << 3)
#define RT5645_RXDP2_SEL_ADC			(0x1 << 3)
#define RT5645_RXDP2_SEL_SFT			(3)

/* General Control3 (0xfc) */
#define RT5645_JD_PSV_MODE			(0x1 << 12)
#define RT5645_IRQ_CLK_GATE_CTRL		(0x1 << 11)
#define RT5645_MICINDET_MANU			(0x1 << 7)

/* Vendor ID (0xfd) */
#define RT5645_VER_C				0x2
#define RT5645_VER_D				0x3


/* Volume Rescale */
#define RT5645_VOL_RSCL_MAX 0x27
#define RT5645_VOL_RSCL_RANGE 0x1F
/* Debug String Length */
#define RT5645_REG_DISP_LEN 23


/* System Clock Source */
enum {
	RT5645_SCLK_S_MCLK,
	RT5645_SCLK_S_PLL1,
	RT5645_SCLK_S_RCCLK,
};

/* PLL1 Source */
enum {
	RT5645_PLL1_S_MCLK,
	RT5645_PLL1_S_BCLK1,
	RT5645_PLL1_S_BCLK2,
};

enum {
	RT5645_AIF1,
	RT5645_AIF2,
	RT5645_AIFS,
};

enum {
	RT5645_DMIC_DATA_IN2P,
	RT5645_DMIC_DATA_GPIO6,
	RT5645_DMIC_DATA_GPIO10,
	RT5645_DMIC_DATA_GPIO12,
};

enum {
	RT5645_DMIC_DATA_IN2N,
	RT5645_DMIC_DATA_GPIO5,
	RT5645_DMIC_DATA_GPIO11,
};

enum {
	CODEC_TYPE_RT5645,
	CODEC_TYPE_RT5650,
};

<<<<<<< HEAD
=======
/* filter mask */
enum {
	RT5645_DA_STEREO_FILTER = 0x1,
	RT5645_DA_MONO_L_FILTER = (0x1 << 1),
	RT5645_DA_MONO_R_FILTER = (0x1 << 2),
	RT5645_AD_STEREO_FILTER = (0x1 << 3),
	RT5645_AD_MONO_L_FILTER = (0x1 << 4),
	RT5645_AD_MONO_R_FILTER = (0x1 << 5),
};

int rt5645_sel_asrc_clk_src(struct snd_soc_codec *codec,
		unsigned int filter_mask, unsigned int clk_src);

>>>>>>> f4c2e9bc
struct rt5645_priv {
	struct snd_soc_codec *codec;
	struct rt5645_platform_data pdata;
	struct regmap *regmap;
	struct i2c_client *i2c;
	struct snd_soc_jack *hp_jack;
	struct snd_soc_jack *mic_jack;
	struct delayed_work jack_detect_work;

	int codec_type;
	int sysclk;
	int sysclk_src;
	int lrck[RT5645_AIFS];
	int bclk[RT5645_AIFS];
	int master[RT5645_AIFS];

	int pll_src;
	int pll_in;
	int pll_out;
};

int rt5645_set_jack_detect(struct snd_soc_codec *codec,
	struct snd_soc_jack *hp_jack, struct snd_soc_jack *mic_jack);

#endif /* __RT5645_H__ */<|MERGE_RESOLUTION|>--- conflicted
+++ resolved
@@ -2166,8 +2166,6 @@
 	CODEC_TYPE_RT5650,
 };
 
-<<<<<<< HEAD
-=======
 /* filter mask */
 enum {
 	RT5645_DA_STEREO_FILTER = 0x1,
@@ -2181,7 +2179,6 @@
 int rt5645_sel_asrc_clk_src(struct snd_soc_codec *codec,
 		unsigned int filter_mask, unsigned int clk_src);
 
->>>>>>> f4c2e9bc
 struct rt5645_priv {
 	struct snd_soc_codec *codec;
 	struct rt5645_platform_data pdata;
